--- conflicted
+++ resolved
@@ -31,11 +31,7 @@
 
 buildscript {
     ext {
-<<<<<<< HEAD
-        opensearch_version = System.getProperty("opensearch.version", "1.0.0-beta1")
-=======
         opensearch_version = System.getProperty("opensearch.version", "1.0.0-rc1")
->>>>>>> d41f662c
         kotlin_version = System.getProperty("kotlin.version", "1.3.72")
     }
 
