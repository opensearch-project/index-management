/*
 * Copyright OpenSearch Contributors
 * SPDX-License-Identifier: Apache-2.0
 */

import org.opensearch.gradle.testclusters.TestClusterConfiguration
import org.opensearch.gradle.testclusters.StandaloneRestIntegTestTask

import java.util.concurrent.Callable
import java.util.concurrent.TimeUnit
import java.util.function.Predicate


buildscript {
    ext {
        isSnapshot = "true" == System.getProperty("build.snapshot", "true")
        opensearch_version = System.getProperty("opensearch.version", "2.3.0-SNAPSHOT")
        buildVersionQualifier = System.getProperty("build.version_qualifier", "")
        // 2.2.0-SNAPSHOT -> 2.2.0.0-SNAPSHOT
        version_tokens = opensearch_version.tokenize('-')
        opensearch_build = version_tokens[0] + '.0'
        job_scheduler_no_snapshot = opensearch_build
        notifications_no_snapshot = opensearch_build
        if (buildVersionQualifier) {
            opensearch_build += "-${buildVersionQualifier}"
            job_scheduler_no_snapshot += "-${buildVersionQualifier}"
            notifications_no_snapshot += "-${buildVersionQualifier}"
        }
        if (isSnapshot) {
            opensearch_build += "-SNAPSHOT"
        }
        opensearch_no_snapshot = opensearch_version.replace("-SNAPSHOT","")
        job_scheduler_resource_folder = "src/test/resources/job-scheduler"

        notifications_resource_folder = "src/test/resources/notifications"
        notifications_core_resource_folder = "src/test/resources/notifications-core"
        // notification_version = System.getProperty("notification.version", opensearch_build)
        common_utils_version = System.getProperty("common_utils.version", opensearch_build)
        job_scheduler_version = System.getProperty("job_scheduler_version.version", opensearch_build)
        job_scheduler_build_download = 'https://ci.opensearch.org/ci/dbc/distribution-build-opensearch/' + opensearch_no_snapshot +
                '/latest/linux/x64/tar/builds/opensearch/plugins/opensearch-job-scheduler-' + job_scheduler_no_snapshot + '.zip'
        notifications_version = System.getProperty("notifications.version", opensearch_build)
        notifications_build_download = 'https://ci.opensearch.org/ci/dbc/distribution-build-opensearch/' + opensearch_no_snapshot +
                '/latest/linux/x64/tar/builds/opensearch/plugins/opensearch-notifications-' + notifications_no_snapshot + '.zip'
        notifications_core_build_download = 'https://ci.opensearch.org/ci/dbc/distribution-build-opensearch/' + opensearch_no_snapshot +
                '/latest/linux/x64/tar/builds/opensearch/plugins/opensearch-notifications-core-' + notifications_no_snapshot + '.zip'

        kotlin_version = System.getProperty("kotlin.version", "1.6.10")
    }

    repositories {
        mavenLocal()
        mavenCentral()
        maven { url "https://plugins.gradle.org/m2/" }
        maven { url "https://aws.oss.sonatype.org/content/repositories/snapshots" }
    }

    dependencies {
        classpath "org.opensearch.gradle:build-tools:${opensearch_version}"
        classpath "org.jetbrains.kotlin:kotlin-gradle-plugin:${kotlin_version}"
        classpath "org.jetbrains.kotlin:kotlin-allopen:${kotlin_version}"
        classpath "io.gitlab.arturbosch.detekt:detekt-gradle-plugin:1.21.0"
        classpath "org.jacoco:org.jacoco.agent:0.8.7"
    }
}

plugins {
    id 'nebula.ospackage' version "8.3.0"
    id "com.dorongold.task-tree" version "1.5"
}

apply plugin: 'java'
apply plugin: 'jacoco'
apply plugin: 'idea'
apply plugin: 'opensearch.opensearchplugin'
apply plugin: 'opensearch.testclusters'
apply plugin: 'opensearch.rest-test'
apply plugin: 'io.gitlab.arturbosch.detekt'
apply plugin: 'org.jetbrains.kotlin.jvm'
apply plugin: 'org.jetbrains.kotlin.plugin.allopen'
apply plugin: 'opensearch.pluginzip'

configurations.all {
    if (it.state != Configuration.State.UNRESOLVED) return
    resolutionStrategy {
        force "org.jetbrains.kotlin:kotlin-stdlib:${kotlin_version}"
        force "org.jetbrains.kotlin:kotlin-stdlib-common:${kotlin_version}"
        force 'junit:junit:4.13.1'
        force 'commons-beanutils:commons-beanutils:1.9.4'
        force 'com.google.guava:guava:30.0-jre'
        force 'com.puppycrawl.tools:checkstyle:8.29'
        force 'commons-codec:commons-codec:1.13'
        force 'org.apache.httpcomponents:httpclient:4.5.13'
        force 'org.apache.httpcomponents:httpclient-osgi:4.5.13'
        force 'org.apache.httpcomponents.client5:httpclient5:5.0.3'
        force 'org.apache.httpcomponents.client5:httpclient5-osgi:5.0.3'
<<<<<<< HEAD
        force 'com.fasterxml.jackson.core:jackson-databind:2.13.4'
        force 'org.yaml:snakeyaml:1.31'
=======
        force 'com.fasterxml.jackson.core:jackson-databind:2.10.4'
        force 'org.yaml:snakeyaml:1.32'
>>>>>>> bd181bbc
        force 'org.codehaus.plexus:plexus-utils:3.0.24'
    }
}

idea.module {
    excludeDirs -= file("$buildDir")
}

def usingRemoteCluster = System.properties.containsKey('tests.rest.cluster') || System.properties.containsKey('tests.cluster')
def usingMultiNode = project.properties.containsKey('numNodes')
// Only apply jacoco test coverage if we are running a local single node cluster
if (!usingRemoteCluster && !usingMultiNode) {
    apply from: 'build-tools/coverage.gradle'
}
check.dependsOn jacocoTestReport

opensearchplugin {
    name 'opensearch-index-management'
    description 'OpenSearch Index Management Plugin'
    classname 'org.opensearch.indexmanagement.IndexManagementPlugin'
    extendedPlugins = ['opensearch-job-scheduler']
}

tasks.named("integTest").configure {
    it.dependsOn(project.tasks.named("bundlePlugin"))
}

allOpen {
    annotation("org.opensearch.indexmanagement.util.OpenForTesting")
}

configurations {
    ktlint
}

task ktlint(type: JavaExec, group: "verification") {
    description = "Check Kotlin code style."
    main = "com.pinterest.ktlint.Main"
    classpath = configurations.ktlint
    args "src/**/*.kt", "spi/src/main/**/*.kt"
}

check.dependsOn ktlint

task ktlintFormat(type: JavaExec, group: "formatting") {
    description = "Fix Kotlin code style deviations."
    main = "com.pinterest.ktlint.Main"
    classpath = configurations.ktlint
    args "-F", "src/**/*.kt", "spi/src/main/**/*.kt"
}

detekt {
    config = files("detekt.yml")
    buildUponDefaultConfig = true
}

configurations.testImplementation {
    exclude module: "securemock"
}

ext {
    projectSubstitutions = [:]
    licenseFile = rootProject.file('LICENSE')
    noticeFile = rootProject.file('NOTICE')
}

allprojects {
    group = "org.opensearch"
    version = "${opensearch_build}"
}

dependencies {
    compileOnly "org.opensearch:opensearch:${opensearch_version}"
    compileOnly "org.opensearch:opensearch-job-scheduler-spi:${job_scheduler_version}"
    implementation "org.jetbrains.kotlin:kotlin-stdlib:${kotlin_version}"
    implementation "org.jetbrains.kotlin:kotlin-stdlib-common:${kotlin_version}"
    implementation "org.jetbrains.kotlin:kotlin-stdlib-jdk7:${kotlin_version}"
    implementation 'org.jetbrains.kotlinx:kotlinx-coroutines-core:1.3.9'
    implementation "org.jetbrains:annotations:13.0"
    implementation project(path: ":${rootProject.name}-spi", configuration: 'shadow')
    implementation "org.opensearch:common-utils:${common_utils_version}"
    implementation "com.github.seancfoley:ipaddress:5.3.3"
    implementation "commons-codec:commons-codec:${versions.commonscodec}"
    implementation "org.apache.httpcomponents:httpclient:4.5.13"
    implementation "org.apache.httpcomponents:httpcore:4.4.15"

    testImplementation "org.opensearch.test:framework:${opensearch_version}"
    testImplementation "org.jetbrains.kotlin:kotlin-test:${kotlin_version}"
    testImplementation "com.nhaarman.mockitokotlin2:mockito-kotlin:2.2.0"
    testImplementation "org.mockito:mockito-core:4.7.0"

    add("ktlint", "com.pinterest:ktlint:0.45.1") {
        attributes {
            attribute(Bundling.BUNDLING_ATTRIBUTE, objects.named(Bundling, Bundling.EXTERNAL))
        }
    }
}

repositories {
    mavenLocal()
    maven { url "https://aws.oss.sonatype.org/content/repositories/snapshots" }
}

publishing {
    publications {
        pluginZip(MavenPublication) { publication ->
            pom {
                name = opensearchplugin.name
                description = opensearchplugin.description
                licenses {
                    license {
                        name = "The Apache License, Version 2.0"
                        url = "http://www.apache.org/licenses/LICENSE-2.0.txt"
                    }
                }
                developers {
                    developer {
                        name = "OpenSearch"
                        url = "https://github.com/opensearch-project/index-management"
                    }
                }
            }
        }
    }
}

plugins.withId('java') {
    sourceCompatibility = targetCompatibility = JavaVersion.VERSION_11
}

plugins.withId('org.jetbrains.kotlin.jvm') {
    compileKotlin.kotlinOptions.jvmTarget = compileTestKotlin.kotlinOptions.jvmTarget = JavaVersion.VERSION_11
    compileKotlin.dependsOn ktlint
}

javadoc.enabled = false // turn off javadoc as it barfs on Kotlin code
licenseHeaders.enabled = true
dependencyLicenses.enabled = false
thirdPartyAudit.enabled = false
loggerUsageCheck.enabled = false
validateNebulaPom.enabled = false

def opensearch_tmp_dir = rootProject.file('build/private/opensearch_tmp').absoluteFile
opensearch_tmp_dir.mkdirs()

def securityEnabled = System.getProperty("security", "false") == "true"
afterEvaluate {
    testClusters.integTest.nodes.each { node ->
        def plugins = node.plugins
        def firstPlugin = plugins.get(0)
        plugins.remove(0)
        plugins.add(firstPlugin)

        if (securityEnabled) {
            node.extraConfigFile("kirk.pem", file("src/test/resources/security/kirk.pem"))
            node.extraConfigFile("kirk-key.pem", file("src/test/resources/security/kirk-key.pem"))
            node.extraConfigFile("esnode.pem", file("src/test/resources/security/esnode.pem"))
            node.extraConfigFile("esnode-key.pem", file("src/test/resources/security/esnode-key.pem"))
            node.extraConfigFile("root-ca.pem", file("src/test/resources/security/root-ca.pem"))
            node.setting("plugins.security.ssl.transport.pemcert_filepath", "esnode.pem")
            node.setting("plugins.security.ssl.transport.pemkey_filepath", "esnode-key.pem")
            node.setting("plugins.security.ssl.transport.pemtrustedcas_filepath", "root-ca.pem")
            node.setting("plugins.security.ssl.transport.enforce_hostname_verification", "false")
            node.setting("plugins.security.ssl.http.enabled", "true")
            node.setting("plugins.security.ssl.http.pemcert_filepath", "esnode.pem")
            node.setting("plugins.security.ssl.http.pemkey_filepath", "esnode-key.pem")
            node.setting("plugins.security.ssl.http.pemtrustedcas_filepath", "root-ca.pem")
            node.setting("plugins.security.allow_unsafe_democertificates", "true")
            node.setting("plugins.security.allow_default_init_securityindex", "true")
            node.setting("plugins.security.authcz.admin_dn", "CN=kirk,OU=client,O=client,L=test,C=de")
            node.setting("plugins.security.audit.type", "internal_elasticsearch")
            node.setting("plugins.security.enable_snapshot_restore_privilege", "true")
            node.setting("plugins.security.check_snapshot_restore_write_privileges", "true")
            node.setting("plugins.security.restapi.roles_enabled", "[\"all_access\", \"security_rest_api_access\"]")
            node.setting("plugins.security.system_indices.enabled", "true")
            // node.setting("plugins.security.system_indices.indices", "[\".opendistro-ism-config\"]")
        }
    }
}

test {
    systemProperty 'tests.security.manager', 'false'
}

ext.getPluginResource = { download_to_folder, download_from_src ->
    project.mkdir download_to_folder
    ant.get(src: download_from_src,
            dest: download_to_folder,
            httpusecaches: false)
    return fileTree(download_to_folder).getSingleFile()
}


File repo = file("$buildDir/testclusters/repo")
def _numNodes = findProperty('numNodes') as Integer ?: 1
testClusters.integTest {
    plugin(project.tasks.bundlePlugin.archiveFile)
    testDistribution = "ARCHIVE"
    // Cluster shrink exception thrown if we try to set numberOfNodes to 1, so only apply if > 1
    if (_numNodes > 1) numberOfNodes = _numNodes
    // When running integration tests it doesn't forward the --debug-jvm to the cluster anymore
    // i.e. we have to use a custom property to flag when we want to debug elasticsearch JVM
    // since we also support multi node integration tests we increase debugPort per node
    if (System.getProperty("cluster.debug") != null) {
        def debugPort = 5005
        nodes.forEach { node ->
            node.jvmArgs("-agentlib:jdwp=transport=dt_socket,server=n,suspend=y,address=*:${debugPort}")
            debugPort += 1
        }
    }

    plugin(provider(new Callable<RegularFile>(){
        @Override
        RegularFile call() throws Exception {
            return new RegularFile() {
                @Override
                File getAsFile() {
                    if (new File("$project.rootDir/$job_scheduler_resource_folder").exists()) {
                        project.delete(files("$project.rootDir/$job_scheduler_resource_folder"))
                    }
                    project.mkdir job_scheduler_resource_folder
                    ant.get(src: job_scheduler_build_download,
                            dest: job_scheduler_resource_folder,
                            httpusecaches: false)
                    return fileTree(job_scheduler_resource_folder).getSingleFile()
                }
            }
        }
    }))

    plugin(provider(new Callable<RegularFile>(){
        @Override
        RegularFile call() throws Exception {
            return new RegularFile() {
                @Override
                File getAsFile() {
                    if (new File("$project.rootDir/$notifications_core_resource_folder").exists()) {
                        project.delete(files("$project.rootDir/$notifications_core_resource_folder"))
                    }
                    project.mkdir notifications_core_resource_folder
                    ant.get(src: notifications_core_build_download,
                            dest: notifications_core_resource_folder,
                            httpusecaches: false)
                    return fileTree(notifications_core_resource_folder).getSingleFile()
                }
            }
        }
    }))

    plugin(provider(new Callable<RegularFile>(){
        @Override
        RegularFile call() throws Exception {
            return new RegularFile() {
                @Override
                File getAsFile() {
                    if (new File("$project.rootDir/$notifications_resource_folder").exists()) {
                        project.delete(files("$project.rootDir/$notifications_resource_folder"))
                    }
                    project.mkdir notifications_resource_folder
                    ant.get(src: notifications_build_download,
                            dest: notifications_resource_folder,
                            httpusecaches: false)
                    return fileTree(notifications_resource_folder).getSingleFile()
                }
            }
        }
    }))

    if (securityEnabled) {
        plugin(provider({
            new RegularFile() {
                @Override
                File getAsFile() { fileTree("src/test/resources/security") { include "opensearch-security*" }.getSingleFile() }
            }
        }))
    }
    setting 'path.repo', repo.absolutePath
}

integTest {
    systemProperty 'tests.security.manager', 'false'
    systemProperty 'java.io.tmpdir', opensearch_tmp_dir.absolutePath
    systemProperty 'buildDir', buildDir.path
    systemProperty "https", System.getProperty("https")
    systemProperty "security", System.getProperty("security")
    systemProperty "user", System.getProperty("user", "admin")
    systemProperty "password", System.getProperty("password", "admin")
    // Tell the test JVM if the cluster JVM is running under a debugger so that tests can use longer timeouts for
    // requests. The 'doFirst' delays reading the debug setting on the cluster till execution time.
    doFirst {
        systemProperty 'cluster.debug', getDebug()
        // Set number of nodes system property to be used in tests
        systemProperty 'cluster.number_of_nodes', "${_numNodes}"
        // There seems to be an issue when running multi node run or integ tasks with unicast_hosts
        // not being written, the waitForAllConditions ensures it's written
        getClusters().forEach { cluster ->
            cluster.waitForAllConditions()
        }
    }

    // The -Dcluster.debug option makes the cluster debuggable; this makes the tests debuggable
    if (System.getProperty("test.debug") != null) {
        jvmArgs '-agentlib:jdwp=transport=dt_socket,server=n,suspend=y,address=8000'
    }

    if (System.getProperty("tests.rest.bwcsuite") == null) {
        filter {
            excludeTestsMatching "org.opensearch.indexmanagement.bwc.*IT"
        }
    }

    // TODO: Fix running notification test against remote cluster with security plugin installed
    if (System.getProperty("https") != null) {
        filter {
            excludeTestsMatching "org.opensearch.indexmanagement.indexstatemanagement.action.NotificationActionIT"
        }
    }

    // TODO: raise issue in Core, this is because of the test framework
    if (System.getProperty("tests.clustername") != null) {
        exclude 'org/opensearch/indexmanagement/indexstatemanagement/MetadataRegressionIT.class'
    }
}

task integTestRemote(type: RestIntegTestTask)  {
    testClassesDirs = sourceSets.test.output.classesDirs
    classpath = sourceSets.test.runtimeClasspath
    systemProperty 'tests.security.manager', 'false'
    systemProperty 'java.io.tmpdir', opensearch_tmp_dir.absolutePath
    systemProperty "https", System.getProperty("https")
    systemProperty "user", System.getProperty("user")
    systemProperty "password", System.getProperty("password")

    if (System.getProperty("tests.rest.bwcsuite") == null) {
        filter {
            excludeTestsMatching "org.opensearch.indexmanagement.bwc.*IT"
        }
    }

    // Only rest case can run with remote cluster
    if (System.getProperty("tests.rest.cluster") != null) {
        exclude 'org/opensearch/indexmanagement/indexstatemanagement/MetadataRegressionIT.class'
    }
    // TODO: Fix running notification test against remote cluster with security plugin installed
    if (System.getProperty("https") != null) {
        filter {
            excludeTestsMatching "org.opensearch.indexmanagement.indexstatemanagement.action.NotificationActionIT"
        }
    }
    // Snapshot action integration tests rely on node level setting path.repo which we can't set remotely
    exclude 'org/opensearch/indexmanagement/indexstatemanagement/action/SnapshotActionIT.class'
}

String bwcVersion = "1.13.2.0"
String bwcJobSchedulerVersion = "1.13.0.0"
String baseName = "indexmanagementBwcCluster"
String bwcFilePath = "src/test/resources/bwc/"
String bwc_js_resource_location = bwcFilePath + "job-scheduler/" + bwcJobSchedulerVersion
String bwc_im_resource_location = bwcFilePath + "indexmanagement/" + bwcVersion

// Downloads the bwc job scheduler version
String bwc_js_download_url = "https://github.com/opendistro-for-elasticsearch/job-scheduler/releases/download/v" +
        bwcJobSchedulerVersion + "/job-scheduler-artifacts.zip"
getPluginResource(bwc_js_resource_location, bwc_js_download_url)

// Downloads the bwc index management version
String bwc_im_download_url = "https://github.com/opendistro-for-elasticsearch/index-management/releases/download/v" +
        bwcVersion + "/index-management-artifacts.zip"
getPluginResource(bwc_im_resource_location, bwc_im_download_url)

2.times {i ->
    testClusters {
        "${baseName}$i" {
            testDistribution = "ARCHIVE"
            versions = ["7.10.2", opensearch_version]
            numberOfNodes = 3
            plugin(provider(new Callable<RegularFile>(){
                @Override
                RegularFile call() throws Exception {
                    return new RegularFile() {
                        @Override
                        File getAsFile() {
                            return fileTree(bwc_js_resource_location).getSingleFile()
                        }
                    }
                }
            }))

            plugin(provider(new Callable<RegularFile>(){
                @Override
                RegularFile call() throws Exception {
                    return new RegularFile() {
                        @Override
                        File getAsFile() {
                            return fileTree(bwc_im_resource_location).getSingleFile()
                        }
                    }
                }
            }))
            setting 'path.repo', "${buildDir}/cluster/shared/repo/${baseName}"
            setting 'http.content_type.required', 'true'
        }
    }
}

List<Provider<RegularFile>> plugins = []

// Ensure the artifact for the current project version is available to be used for the bwc tests

task prepareBwcTests {
    dependsOn bundlePlugin
    doLast {
        // Download the job scheduler test dependency
        getPluginResource(job_scheduler_resource_folder, job_scheduler_build_download)
        plugins = [
                provider(new Callable<RegularFile>(){
                    @Override
                    RegularFile call() throws Exception {
                        return new RegularFile() {
                            @Override
                            File getAsFile() {
                                return fileTree(job_scheduler_resource_folder).getSingleFile()
                            }
                        }
                    }
                }),
                project.getObjects().fileProperty().value(project.tasks.bundlePlugin.archiveFile)
        ]
    }
}

// Create two test clusters with 3 nodes of the old version
2.times {i ->
    task "${baseName}#oldVersionClusterTask$i"(type: StandaloneRestIntegTestTask) {
        dependsOn 'prepareBwcTests'
        useCluster testClusters."${baseName}$i"
        filter {
            includeTestsMatching "org.opensearch.indexmanagement.bwc.*IT"
        }
        systemProperty 'tests.rest.bwcsuite', 'old_cluster'
        systemProperty 'tests.rest.bwcsuite_round', 'old'
        systemProperty 'tests.plugin_bwc_version', bwcVersion
        nonInputProperties.systemProperty('tests.rest.cluster', "${-> testClusters."${baseName}$i".allHttpSocketURI.join(",")}")
        nonInputProperties.systemProperty('tests.clustername', "${-> testClusters."${baseName}$i".getName()}")
    }
}

// Upgrade one node of the old cluster to new OpenSearch version with upgraded plugin version.
// This results in a mixed cluster with 2 nodes on the old version and 1 upgraded node.
// This is also used as a one third upgraded cluster for a rolling upgrade.
task "${baseName}#mixedClusterTask"(type: StandaloneRestIntegTestTask) {
    useCluster testClusters."${baseName}0"
    dependsOn "${baseName}#oldVersionClusterTask0"
    doFirst {
        testClusters."${baseName}0".upgradeNodeAndPluginToNextVersion(plugins)
    }
    filter {
        includeTestsMatching "org.opensearch.indexmanagement.bwc.*IT"
    }
    systemProperty 'tests.rest.bwcsuite', 'mixed_cluster'
    systemProperty 'tests.rest.bwcsuite_round', 'first'
    systemProperty 'tests.plugin_bwc_version', bwcVersion
    nonInputProperties.systemProperty('tests.rest.cluster', "${-> testClusters."${baseName}0".allHttpSocketURI.join(",")}")
    nonInputProperties.systemProperty('tests.clustername', "${-> testClusters."${baseName}0".getName()}")
}

// Upgrade the second node to new OpenSearch version with upgraded plugin version after the first node is upgraded.
// This results in a mixed cluster with 1 node on the old version and 2 upgraded nodes.
// This is used for rolling upgrade.
task "${baseName}#twoThirdsUpgradedClusterTask"(type: StandaloneRestIntegTestTask) {
    dependsOn "${baseName}#mixedClusterTask"
    useCluster testClusters."${baseName}0"
    doFirst {
        testClusters."${baseName}0".upgradeNodeAndPluginToNextVersion(plugins)
    }
    filter {
        includeTestsMatching "org.opensearch.indexmanagement.bwc.*IT"
    }
    systemProperty 'tests.rest.bwcsuite', 'mixed_cluster'
    systemProperty 'tests.rest.bwcsuite_round', 'second'
    systemProperty 'tests.plugin_bwc_version', bwcVersion
    nonInputProperties.systemProperty('tests.rest.cluster', "${-> testClusters."${baseName}0".allHttpSocketURI.join(",")}")
    nonInputProperties.systemProperty('tests.clustername', "${-> testClusters."${baseName}0".getName()}")
}

// Upgrade the third node to new OpenSearch version with upgraded plugin version after the second node is upgraded.
// This results in a fully upgraded cluster.
// This is used for rolling upgrade.
task "${baseName}#rollingUpgradeClusterTask"(type: StandaloneRestIntegTestTask) {
    dependsOn "${baseName}#twoThirdsUpgradedClusterTask"
    useCluster testClusters."${baseName}0"
    doFirst {
        testClusters."${baseName}0".upgradeNodeAndPluginToNextVersion(plugins)
    }
    filter {
        includeTestsMatching "org.opensearch.indexmanagement.bwc.*IT"
    }
    mustRunAfter "${baseName}#mixedClusterTask"
    systemProperty 'tests.rest.bwcsuite', 'mixed_cluster'
    systemProperty 'tests.rest.bwcsuite_round', 'third'
    systemProperty 'tests.plugin_bwc_version', bwcVersion
    nonInputProperties.systemProperty('tests.rest.cluster', "${-> testClusters."${baseName}0".allHttpSocketURI.join(",")}")
    nonInputProperties.systemProperty('tests.clustername', "${-> testClusters."${baseName}0".getName()}")
}

// Upgrade all the nodes of the old cluster to new OpenSearch version with upgraded plugin version
// at the same time resulting in a fully upgraded cluster.
task "${baseName}#fullRestartClusterTask"(type: StandaloneRestIntegTestTask) {
    dependsOn "${baseName}#oldVersionClusterTask1"
    useCluster testClusters."${baseName}1"
    doFirst {
        testClusters."${baseName}1".upgradeAllNodesAndPluginsToNextVersion(plugins)
    }
    filter {
        includeTestsMatching "org.opensearch.indexmanagement.bwc.*IT"
    }
    systemProperty 'tests.rest.bwcsuite', 'upgraded_cluster'
    systemProperty 'tests.plugin_bwc_version', bwcVersion
    nonInputProperties.systemProperty('tests.rest.cluster', "${-> testClusters."${baseName}1".allHttpSocketURI.join(",")}")
    nonInputProperties.systemProperty('tests.clustername', "${-> testClusters."${baseName}1".getName()}")
}

// A bwc test suite which runs all the bwc tasks combined
task bwcTestSuite(type: StandaloneRestIntegTestTask) {
    exclude '**/*Test*'
    exclude '**/*IT*'
    dependsOn tasks.named("${baseName}#mixedClusterTask")
    dependsOn tasks.named("${baseName}#rollingUpgradeClusterTask")
    dependsOn tasks.named("${baseName}#fullRestartClusterTask")
}

run {
    useCluster project.testClusters.integTest
    doFirst {
        // There seems to be an issue when running multi node run or integ tasks with unicast_hosts
        // not being written, the waitForAllConditions ensures it's written
        getClusters().forEach { cluster ->
            if (securityEnabled) {
                // TODO: This is a bit of a hack
                LinkedHashMap<String, Predicate<TestClusterConfiguration>> waitConditions = new LinkedHashMap<>()
                cluster.waitForConditions(waitConditions, System.currentTimeMillis(), 40, TimeUnit.SECONDS, cluster)
            } else {
                cluster.waitForAllConditions()
            }
        }
    }
}

compileKotlin { kotlinOptions.freeCompilerArgs = ['-Xjsr305=strict'] }

apply from: 'build-tools/pkgbuild.gradle'

// This IT is to simulate the situation
// when there are old version (without metadata change)
// and new version mixed in one cluster
import org.opensearch.gradle.test.RestIntegTestTask

def mixedClusterTest = project.tasks.create('mixedCluster', RestIntegTestTask.class)
def mixedClusterFlag = findProperty('mixed') as Boolean ?: false
println("mixed cluster flag: $mixedClusterFlag")
mixedClusterTest.dependsOn(bundlePlugin)

testClusters.mixedCluster {
    testDistribution = "ARCHIVE"
    if (_numNodes > 1) numberOfNodes = _numNodes
    getNodes().each { node ->
        node.plugin(provider({
            new RegularFile() {
                @Override
                File getAsFile() { fileTree(job_scheduler_resource_folder).getSingleFile() }
            }
        }))

        node.plugin(provider({
            new RegularFile() {
                @Override
                File getAsFile() { fileTree(notifications_core_resource_folder).getSingleFile() }
            }
        }))

        node.plugin(provider({
            new RegularFile() {
                @Override
                File getAsFile() { fileTree(notifications_resource_folder).getSingleFile() }
            }
        }))

        if (mixedClusterFlag && node.name == "mixedCluster-1") {
            node.plugin(provider({
                new RegularFile() {
                    @Override
                    File getAsFile() { fileTree("src/test/resources/index-management").getSingleFile() }
                }
            }))
        } else {
            node.plugin(project.tasks.bundlePlugin.archiveFile)
        }
    }
    setting 'path.repo', repo.absolutePath
}

mixedCluster {
    systemProperty 'tests.security.manager', 'false'
    systemProperty 'tests.path.repo', repo.absolutePath
    systemProperty 'cluster.mixed', "$mixedClusterFlag"
    systemProperty 'cluster.number_of_nodes', "${_numNodes}"
}

// updateVersion: Task to auto increment to the next development iteration
task updateVersion {
    onlyIf { System.getProperty('newVersion') }
    doLast {
        ext.newVersion = System.getProperty('newVersion')
        println "Setting version to ${newVersion}."
        // String tokenization to support -SNAPSHOT
        ant.replaceregexp(file:'build.gradle', match: '"opensearch.version", "\\d.*"', replace: '"opensearch.version", "' + newVersion.tokenize('-')[0] + '-SNAPSHOT"', flags:'g', byline:true)
    }
}<|MERGE_RESOLUTION|>--- conflicted
+++ resolved
@@ -94,13 +94,8 @@
         force 'org.apache.httpcomponents:httpclient-osgi:4.5.13'
         force 'org.apache.httpcomponents.client5:httpclient5:5.0.3'
         force 'org.apache.httpcomponents.client5:httpclient5-osgi:5.0.3'
-<<<<<<< HEAD
         force 'com.fasterxml.jackson.core:jackson-databind:2.13.4'
-        force 'org.yaml:snakeyaml:1.31'
-=======
-        force 'com.fasterxml.jackson.core:jackson-databind:2.10.4'
         force 'org.yaml:snakeyaml:1.32'
->>>>>>> bd181bbc
         force 'org.codehaus.plexus:plexus-utils:3.0.24'
     }
 }
