/*
 * SPDX-License-Identifier: Apache-2.0
 *
 * The OpenSearch Contributors require contributions made to
 * this file be licensed under the Apache-2.0 license or a
 * compatible open source license.
 *
 * Modifications Copyright OpenSearch Contributors. See
 * GitHub history for details.
 */

/*
 * Copyright 2019 Amazon.com, Inc. or its affiliates. All Rights Reserved.
 *
 * Licensed under the Apache License, Version 2.0 (the "License").
 * You may not use this file except in compliance with the License.
 * A copy of the License is located at
 *
 * http://www.apache.org/licenses/LICENSE-2.0
 *
 * or in the "license" file accompanying this file. This file is distributed
 * on an "AS IS" BASIS, WITHOUT WARRANTIES OR CONDITIONS OF ANY KIND, either
 * express or implied. See the License for the specific language governing
 * permissions and limitations under the License.
 */

import org.opensearch.gradle.testclusters.TestClusterConfiguration

import java.util.concurrent.TimeUnit
import java.util.function.Predicate

buildscript {
    ext {
        opensearch_version = System.getProperty("opensearch.version", "1.0.0")
        kotlin_version = System.getProperty("kotlin.version", "1.4.0")
    }

    repositories {
        mavenLocal()
        mavenCentral()
        maven { url "https://plugins.gradle.org/m2/" }
    }

    dependencies {
        classpath "org.opensearch.gradle:build-tools:${opensearch_version}"
        classpath "org.jetbrains.kotlin:kotlin-gradle-plugin:${kotlin_version}"
        classpath "org.jetbrains.kotlin:kotlin-allopen:${kotlin_version}"
        classpath "io.gitlab.arturbosch.detekt:detekt-gradle-plugin:1.0.0-RC15"
        classpath "org.jacoco:org.jacoco.agent:0.8.5"
    }
}

plugins {
    id 'nebula.ospackage' version "8.3.0"
    id "com.dorongold.task-tree" version "1.5"
}

apply plugin: 'java'
apply plugin: 'jacoco'
apply plugin: 'idea'
apply plugin: 'opensearch.opensearchplugin'
apply plugin: 'opensearch.testclusters'
apply plugin: 'opensearch.rest-test'
apply plugin: 'io.gitlab.arturbosch.detekt'
apply plugin: 'org.jetbrains.kotlin.jvm'
apply plugin: 'org.jetbrains.kotlin.plugin.allopen'

configurations.all {
    if (it.state != Configuration.State.UNRESOLVED) return
    resolutionStrategy {
        force "org.jetbrains.kotlin:kotlin-stdlib:${kotlin_version}"
        force "org.jetbrains.kotlin:kotlin-stdlib-common:${kotlin_version}"
        force 'junit:junit:4.13.1'
        force 'commons-beanutils:commons-beanutils:1.9.4'
        force 'com.google.guava:guava:30.0-jre'
        force 'com.puppycrawl.tools:checkstyle:8.29'
        force 'commons-codec:commons-codec:1.13'
        force 'org.apache.httpcomponents:httpclient:4.5.13'
        force 'org.apache.httpcomponents:httpclient-osgi:4.5.13'
        force 'org.apache.httpcomponents.client5:httpclient5:5.0.3'
        force 'org.apache.httpcomponents.client5:httpclient5-osgi:5.0.3'
        force 'com.fasterxml.jackson.core:jackson-databind:2.10.4'
        force 'org.yaml:snakeyaml:1.26'
        force 'org.codehaus.plexus:plexus-utils:3.0.24'
    }
}

def usingRemoteCluster = System.properties.containsKey('tests.rest.cluster') || System.properties.containsKey('tests.cluster')
def usingMultiNode = project.properties.containsKey('numNodes')
// Only apply jacoco test coverage if we are running a local single node cluster
if (!usingRemoteCluster && !usingMultiNode) {
    apply from: 'build-tools/coverage.gradle'
}
check.dependsOn jacocoTestReport

opensearchplugin {
    name 'opensearch-index-management'
    description 'OpenSearch Index Management Plugin'
    classname 'org.opensearch.indexmanagement.IndexManagementPlugin'
    extendedPlugins = ['opensearch-job-scheduler']
}

tasks.named("integTest").configure {
    it.dependsOn(project.tasks.named("bundlePlugin"))
}

allOpen {
    annotation("org.opensearch.indexmanagement.util.OpenForTesting")
}

configurations {
    ktlint
}

task ktlint(type: JavaExec, group: "verification") {
    description = "Check Kotlin code style."
    main = "com.pinterest.ktlint.Main"
    classpath = configurations.ktlint
    args "src/**/*.kt"
}

check.dependsOn ktlint

task ktlintFormat(type: JavaExec, group: "formatting") {
    description = "Fix Kotlin code style deviations."
    main = "com.pinterest.ktlint.Main"
    classpath = configurations.ktlint
    args "-F", "src/**/*.kt"
}

detekt {
    config = files("detekt.yml")
    buildUponDefaultConfig = true
}

configurations.testCompile {
    exclude module: "securemock"
}

ext {
    projectSubstitutions = [:]
    opensearchVersion = "${version}"
    isSnapshot = "true" == System.getProperty("build.snapshot", "true")
    licenseFile = rootProject.file('LICENSE')
    noticeFile = rootProject.file('NOTICE')
}

group = "org.opensearch"
version = "${opensearchVersion}.0"

dependencies {
    compileOnly "org.opensearch:opensearch:${opensearch_version}"
    compileOnly "org.opensearch:opensearch-job-scheduler-spi:1.0.0.0"
    compile group: 'commons-codec', name: 'commons-codec', version: '1.13'
    compile "org.jetbrains.kotlin:kotlin-stdlib:${kotlin_version}"
    compile "org.jetbrains.kotlin:kotlin-stdlib-common:${kotlin_version}"
<<<<<<< HEAD
    compile "org.jetbrains.kotlin:kotlin-stdlib-jdk8:${kotlin_version}"
    compile 'org.jetbrains.kotlinx:kotlinx-coroutines-core:1.3.7'
=======
    compile 'org.jetbrains.kotlinx:kotlinx-coroutines-core:1.3.9'
>>>>>>> 5f6dd66c
    compile "org.jetbrains:annotations:13.0"
    compile "org.opensearch:common-utils:1.1.0.0"
    compile "com.github.seancfoley:ipaddress:5.3.3"

    testCompile "org.opensearch.test:framework:${opensearch_version}"
    testCompile "org.jetbrains.kotlin:kotlin-test:${kotlin_version}"
    testImplementation "com.nhaarman.mockitokotlin2:mockito-kotlin:2.2.0"
    testCompile "org.mockito:mockito-core:2.23.0"

    add("ktlint", "com.pinterest:ktlint:0.41.0") {
        attributes {
            attribute(Bundling.BUNDLING_ATTRIBUTE, objects.named(Bundling, Bundling.EXTERNAL))
        }
    }
}

repositories {
    mavenLocal()
}

if (isSnapshot) {
    version += "-SNAPSHOT"
}

plugins.withId('java') {
    sourceCompatibility = targetCompatibility = "1.8"
}

plugins.withId('org.jetbrains.kotlin.jvm') {
    compileKotlin.kotlinOptions.jvmTarget = compileTestKotlin.kotlinOptions.jvmTarget = "1.8"
    compileKotlin.dependsOn ktlint
    
}

javadoc.enabled = false // turn off javadoc as it barfs on Kotlin code
licenseHeaders.enabled = true
dependencyLicenses.enabled = false
thirdPartyAudit.enabled = false
loggerUsageCheck.enabled = false
validateNebulaPom.enabled = false

def opensearch_tmp_dir = rootProject.file('build/private/opensearch_tmp').absoluteFile
opensearch_tmp_dir.mkdirs()

def securityEnabled = System.getProperty("security", "false") == "true"
afterEvaluate {
    testClusters.integTest.nodes.each { node ->
        def plugins = node.plugins
        def firstPlugin = plugins.get(0)
        plugins.remove(0)
        plugins.add(firstPlugin)

        if (securityEnabled) {
            node.extraConfigFile("kirk.pem", file("src/test/resources/security/kirk.pem"))
            node.extraConfigFile("kirk-key.pem", file("src/test/resources/security/kirk-key.pem"))
            node.extraConfigFile("esnode.pem", file("src/test/resources/security/esnode.pem"))
            node.extraConfigFile("esnode-key.pem", file("src/test/resources/security/esnode-key.pem"))
            node.extraConfigFile("root-ca.pem", file("src/test/resources/security/root-ca.pem"))
            node.setting("plugins.security.ssl.transport.pemcert_filepath", "esnode.pem")
            node.setting("plugins.security.ssl.transport.pemkey_filepath", "esnode-key.pem")
            node.setting("plugins.security.ssl.transport.pemtrustedcas_filepath", "root-ca.pem")
            node.setting("plugins.security.ssl.transport.enforce_hostname_verification", "false")
            node.setting("plugins.security.ssl.http.enabled", "true")
            node.setting("plugins.security.ssl.http.pemcert_filepath", "esnode.pem")
            node.setting("plugins.security.ssl.http.pemkey_filepath", "esnode-key.pem")
            node.setting("plugins.security.ssl.http.pemtrustedcas_filepath", "root-ca.pem")
            node.setting("plugins.security.allow_unsafe_democertificates", "true")
            node.setting("plugins.security.allow_default_init_securityindex", "true")
            node.setting("plugins.security.authcz.admin_dn", "CN=kirk,OU=client,O=client,L=test,C=de")
            node.setting("plugins.security.audit.type", "internal_elasticsearch")
            node.setting("plugins.security.enable_snapshot_restore_privilege", "true")
            node.setting("plugins.security.check_snapshot_restore_write_privileges", "true")
            node.setting("plugins.security.restapi.roles_enabled", "[\"all_access\", \"security_rest_api_access\"]")
            node.setting("plugins.security.system_indices.enabled", "true")
            // node.setting("plugins.security.system_indices.indices", "[\".opendistro-ism-config\"]")
        }
    }
}

test {
    systemProperty 'tests.security.manager', 'false'
}

File repo = file("$buildDir/testclusters/repo")
def _numNodes = findProperty('numNodes') as Integer ?: 1
testClusters.integTest {
    plugin(project.tasks.bundlePlugin.archiveFile)
    testDistribution = "ARCHIVE"
    // Cluster shrink exception thrown if we try to set numberOfNodes to 1, so only apply if > 1
    if (_numNodes > 1) numberOfNodes = _numNodes
    // When running integration tests it doesn't forward the --debug-jvm to the cluster anymore
    // i.e. we have to use a custom property to flag when we want to debug elasticsearch JVM
    // since we also support multi node integration tests we increase debugPort per node
    if (System.getProperty("cluster.debug") != null) {
        def debugPort = 5005
        nodes.forEach { node ->
            node.jvmArgs("-agentlib:jdwp=transport=dt_socket,server=n,suspend=y,address=*:${debugPort}")
            debugPort += 1
        }
    }
    plugin(provider({
        new RegularFile() {
            @Override
            File getAsFile() { fileTree("src/test/resources/job-scheduler").getSingleFile() }
        }
    }))

    plugin(provider({
        new RegularFile() {
            @Override
            File getAsFile() { fileTree("src/test/resources/notifications").getSingleFile() }
        }
    }))

    if (securityEnabled) {
        plugin(provider({
            new RegularFile() {
                @Override
                File getAsFile() { fileTree("src/test/resources/security") { include "opensearch-security*" }.getSingleFile() }
            }
        }))
    }
    setting 'path.repo', repo.absolutePath
}

integTest {
    systemProperty 'tests.security.manager', 'false'
    systemProperty 'java.io.tmpdir', opensearch_tmp_dir.absolutePath
    systemProperty 'buildDir', buildDir.path
    systemProperty "https", System.getProperty("https")
    systemProperty "security", System.getProperty("security")
    systemProperty "user", System.getProperty("user", "admin")
    systemProperty "password", System.getProperty("password", "admin")
    // Tell the test JVM if the cluster JVM is running under a debugger so that tests can use longer timeouts for
    // requests. The 'doFirst' delays reading the debug setting on the cluster till execution time.
    doFirst {
        systemProperty 'cluster.debug', getDebug()
        // Set number of nodes system property to be used in tests
        systemProperty 'cluster.number_of_nodes', "${_numNodes}"
        // There seems to be an issue when running multi node run or integ tasks with unicast_hosts
        // not being written, the waitForAllConditions ensures it's written
        getClusters().forEach { cluster ->
            cluster.waitForAllConditions()
        }
    }

    // The -Dcluster.debug option makes the cluster debuggable; this makes the tests debuggable
    if (System.getProperty("test.debug") != null) {
        jvmArgs '-agentlib:jdwp=transport=dt_socket,server=n,suspend=y,address=8000'
    }

    // TODO: Fix running notification test against remote cluster with security plugin installed
    if (System.getProperty("https") != null) {
        filter {
            excludeTestsMatching "org.opensearch.indexmanagement.indexstatemanagement.action.NotificationActionIT"
        }
    }

    // TODO: raise issue in Core, this is because of the test framework
    if (System.getProperty("tests.clustername") != null) {
        exclude 'org/opensearch/indexmanagement/indexstatemanagement/MetadataRegressionIT.class'
    }
}

run {
    useCluster project.testClusters.integTest
    doFirst {
        // There seems to be an issue when running multi node run or integ tasks with unicast_hosts
        // not being written, the waitForAllConditions ensures it's written
        getClusters().forEach { cluster ->
            if (securityEnabled) {
                // TODO: This is a bit of a hack
                LinkedHashMap<String, Predicate<TestClusterConfiguration>> waitConditions = new LinkedHashMap<>()
                cluster.waitForConditions(waitConditions, System.currentTimeMillis(), 40, TimeUnit.SECONDS, cluster)
            } else {
                cluster.waitForAllConditions()
            }
        }
    }
}

compileKotlin { kotlinOptions.freeCompilerArgs = ['-Xjsr305=strict'] }

apply from: 'build-tools/pkgbuild.gradle'

// This IT is to simulate the situation
// when there are old version (without metadata change)
// and new version mixed in one cluster
import org.opensearch.gradle.test.RestIntegTestTask

def mixedClusterTest = project.tasks.create('mixedCluster', RestIntegTestTask.class)
def mixedClusterFlag = findProperty('mixed') as Boolean ?: false
println("mixed cluster flag: $mixedClusterFlag")
mixedClusterTest.dependsOn(bundlePlugin)

testClusters.mixedCluster {
    testDistribution = "ARCHIVE"
    if (_numNodes > 1) numberOfNodes = _numNodes
    getNodes().each { node ->
        node.plugin(provider({
            new RegularFile() {
                @Override
                File getAsFile() { fileTree("src/test/resources/job-scheduler").getSingleFile() }
            }
        }))

        plugin(provider({
            new RegularFile() {
                @Override
                File getAsFile() { fileTree("src/test/resources/notifications").getSingleFile() }
            }
        }))

        if (mixedClusterFlag && node.name == "mixedCluster-1") {
            node.plugin(provider({
                new RegularFile() {
                    @Override
                    File getAsFile() { fileTree("src/test/resources/index-management").getSingleFile() }
                }
            }))
        } else {
            node.plugin(project.tasks.bundlePlugin.archiveFile)
        }
        node.plugins.each { println("plugin in the node: ${it.get()}") }
    }
    setting 'path.repo', repo.absolutePath
}

mixedCluster {
    systemProperty 'tests.security.manager', 'false'
    systemProperty 'tests.path.repo', repo.absolutePath
    systemProperty 'cluster.mixed', "$mixedClusterFlag"
    systemProperty 'cluster.number_of_nodes', "${_numNodes}"
}<|MERGE_RESOLUTION|>--- conflicted
+++ resolved
@@ -154,12 +154,8 @@
     compile group: 'commons-codec', name: 'commons-codec', version: '1.13'
     compile "org.jetbrains.kotlin:kotlin-stdlib:${kotlin_version}"
     compile "org.jetbrains.kotlin:kotlin-stdlib-common:${kotlin_version}"
-<<<<<<< HEAD
     compile "org.jetbrains.kotlin:kotlin-stdlib-jdk8:${kotlin_version}"
-    compile 'org.jetbrains.kotlinx:kotlinx-coroutines-core:1.3.7'
-=======
     compile 'org.jetbrains.kotlinx:kotlinx-coroutines-core:1.3.9'
->>>>>>> 5f6dd66c
     compile "org.jetbrains:annotations:13.0"
     compile "org.opensearch:common-utils:1.1.0.0"
     compile "com.github.seancfoley:ipaddress:5.3.3"
