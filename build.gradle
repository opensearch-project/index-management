--- conflicted
+++ resolved
@@ -85,12 +85,8 @@
 }
 
 plugins {
-<<<<<<< HEAD
     id "de.undercouch.download" version "5.3.0"
-    id "com.netflix.nebula.ospackage" version "11.5.0"
-=======
     id "com.netflix.nebula.ospackage" version "11.10.1"
->>>>>>> 581f6dbe
     id "com.dorongold.task-tree" version "2.1.1"
 }
 
