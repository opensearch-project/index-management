--- conflicted
+++ resolved
@@ -26,11 +26,7 @@
 buildscript {
     ext {
         isSnapshot = "true" == System.getProperty("build.snapshot", "true")
-<<<<<<< HEAD
-        opensearch_version = System.getProperty("opensearch.version", "2.19.1-SNAPSHOT")
-=======
         opensearch_version = System.getProperty("opensearch.version", "2.20.0-SNAPSHOT")
->>>>>>> eb02b62c
         buildVersionQualifier = System.getProperty("build.version_qualifier", "")
         // 2.2.0-SNAPSHOT -> 2.2.0.0-SNAPSHOT
         version_tokens = opensearch_version.tokenize('-')
