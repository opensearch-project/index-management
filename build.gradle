/*
 * Copyright OpenSearch Contributors
 * SPDX-License-Identifier: Apache-2.0
 */


import org.opensearch.gradle.testclusters.OpenSearchCluster
import org.opensearch.gradle.testclusters.StandaloneRestIntegTestTask

import javax.net.ssl.HostnameVerifier
import javax.net.ssl.HttpsURLConnection
import javax.net.ssl.SSLContext
import javax.net.ssl.SSLSession
import javax.net.ssl.TrustManager
import javax.net.ssl.X509TrustManager
import java.nio.charset.StandardCharsets
import java.nio.file.Files
import java.security.GeneralSecurityException
import java.security.cert.X509Certificate
import java.util.concurrent.Callable
import java.util.function.Predicate
import java.util.stream.Collectors
import java.util.concurrent.TimeUnit


buildscript {
    ext {
        isSnapshot = "true" == System.getProperty("build.snapshot", "true")
        opensearch_version = System.getProperty("opensearch.version", "2.19.1-SNAPSHOT")
        buildVersionQualifier = System.getProperty("build.version_qualifier", "")
        // 2.2.0-SNAPSHOT -> 2.2.0.0-SNAPSHOT
        version_tokens = opensearch_version.tokenize('-')
        opensearch_build = version_tokens[0] + '.0'

        job_scheduler_no_snapshot = opensearch_build
        notifications_no_snapshot = opensearch_build
        security_no_snapshot = opensearch_build
        ccr_no_snapshot = opensearch_build
        if (buildVersionQualifier) {
            opensearch_build += "-${buildVersionQualifier}"
            job_scheduler_no_snapshot += "-${buildVersionQualifier}"
            notifications_no_snapshot += "-${buildVersionQualifier}"
        }
        if (isSnapshot) {
            opensearch_build += "-SNAPSHOT"
        }
        if (!isSnapshot) {
            opensearch_version = opensearch_version.replace("-SNAPSHOT", "")
        }
        opensearch_no_snapshot = opensearch_version.replace("-SNAPSHOT", "")

        common_utils_version = System.getProperty("common_utils.version", opensearch_build)

        job_scheduler_resource_folder = "src/test/resources/job-scheduler"
        job_scheduler_version = System.getProperty("job_scheduler_version.version", opensearch_build)
        job_scheduler_build_download = 'https://ci.opensearch.org/ci/dbc/distribution-build-opensearch/' + opensearch_no_snapshot +
                '/latest/linux/x64/tar/builds/opensearch/plugins/opensearch-job-scheduler-' + job_scheduler_no_snapshot + '.zip'

        notifications_resource_folder = "src/test/resources/notifications"
        notifications_core_resource_folder = "src/test/resources/notifications-core"
        notifications_version = System.getProperty("notifications.version", opensearch_build)
        notifications_build_download = 'https://ci.opensearch.org/ci/dbc/distribution-build-opensearch/' + opensearch_no_snapshot +
                '/latest/linux/x64/tar/builds/opensearch/plugins/opensearch-notifications-' + notifications_no_snapshot + '.zip'
        notifications_core_build_download = 'https://ci.opensearch.org/ci/dbc/distribution-build-opensearch/' + opensearch_no_snapshot +
                '/latest/linux/x64/tar/builds/opensearch/plugins/opensearch-notifications-core-' + notifications_no_snapshot + '.zip'

        kotlin_version = System.getProperty("kotlin.version", "1.8.21")

        security_plugin_version = System.getProperty("security.version", opensearch_build)
        ccr_version = System.getProperty("ccr.version", opensearch_build)
        ccr_build_download = 'https://ci.opensearch.org/ci/dbc/distribution-build-opensearch/' + opensearch_no_snapshot +
                '/latest/linux/x64/tar/builds/opensearch/plugins/opensearch-cross-cluster-replication-' + ccr_no_snapshot + '.zip'
        ccr_resource_folder = "src/test/resources/replication"
    }

    repositories {
        mavenLocal()
        mavenCentral()
        maven { url "https://plugins.gradle.org/m2/" }
        maven { url "https://aws.oss.sonatype.org/content/repositories/snapshots" }
    }

    dependencies {
        classpath "org.opensearch.gradle:build-tools:${opensearch_version}"
        classpath "org.jetbrains.kotlin:kotlin-gradle-plugin:${kotlin_version}"
        classpath "org.jetbrains.kotlin:kotlin-allopen:${kotlin_version}"
        classpath "io.gitlab.arturbosch.detekt:detekt-gradle-plugin:1.21.0"
        classpath "org.jacoco:org.jacoco.agent:0.8.7"
    }
}

plugins {
    id "com.netflix.nebula.ospackage" version "11.5.0"
    id "com.dorongold.task-tree" version "2.1.1"
}

apply plugin: 'java'
apply plugin: 'jacoco'
apply plugin: 'idea'
apply plugin: 'opensearch.opensearchplugin'
apply plugin: 'opensearch.testclusters'
apply plugin: 'opensearch.rest-test'
apply plugin: 'io.gitlab.arturbosch.detekt'
apply plugin: 'org.jetbrains.kotlin.jvm'
apply plugin: 'org.jetbrains.kotlin.plugin.allopen'
apply plugin: 'opensearch.pluginzip'

configurations.all {
    if (it.state != Configuration.State.UNRESOLVED) return
    resolutionStrategy {
        force "org.jetbrains.kotlin:kotlin-stdlib:${kotlin_version}"
        force "org.jetbrains.kotlin:kotlin-stdlib-common:${kotlin_version}"
        force 'junit:junit:4.13.1'
        force 'commons-beanutils:commons-beanutils:1.9.4'
        force 'com.google.guava:guava:30.0-jre'
        force 'com.puppycrawl.tools:checkstyle:8.45.1'
        force 'commons-codec:commons-codec:1.17.2'
        force "com.fasterxml.jackson.core:jackson-databind:${versions.jackson_databind}"
        force "org.yaml:snakeyaml:${versions.snakeyaml}"
<<<<<<< HEAD
        force 'org.codehaus.plexus:plexus-utils:3.6.0'
=======
        force 'org.codehaus.plexus:plexus-utils:3.0.24'
        force "ch.qos.logback:logback-classic:1.5.16"
        force "ch.qos.logback:logback-core:1.5.16"
>>>>>>> 579945ee
    }
}

idea.module {
    excludeDirs -= file("$buildDir")
}

def usingRemoteCluster = System.properties.containsKey('tests.rest.cluster') || System.properties.containsKey('tests.cluster')
def usingMultiNode = project.properties.containsKey('numNodes')
// Only apply jacoco test coverage if we are running a local single node cluster
if (!usingRemoteCluster && !usingMultiNode) {
    apply from: 'build-tools/coverage.gradle'
}
check.dependsOn jacocoTestReport

opensearchplugin {
    name 'opensearch-index-management'
    description 'OpenSearch Index Management Plugin'
    classname 'org.opensearch.indexmanagement.IndexManagementPlugin'
    extendedPlugins = ['opensearch-job-scheduler']
    licenseFile rootProject.file('LICENSE')
    noticeFile rootProject.file('NOTICE')
}

tasks.named("integTest").configure {
    it.dependsOn(project.tasks.named("bundlePlugin"))
}

allOpen {
    annotation("org.opensearch.indexmanagement.util.OpenForTesting")
}

configurations {
    ktlint
}

task ktlint(type: JavaExec, group: "verification") {
    description = "Check Kotlin code style."
    mainClass = "com.pinterest.ktlint.Main"
    classpath = configurations.ktlint
    args "src/**/*.kt", "spi/src/main/**/*.kt"
}
check.dependsOn ktlint

task ktlintFormat(type: JavaExec, group: "formatting") {
    description = "Fix Kotlin code style deviations."
    mainClass = "com.pinterest.ktlint.Main"
    classpath = configurations.ktlint
    args "-F", "src/**/*.kt", "spi/src/main/**/*.kt"
    // https://github.com/pinterest/ktlint/issues/1391
    jvmArgs "--add-opens=java.base/java.lang=ALL-UNNAMED"
}

detekt {
    config = files("detekt.yml")
    buildUponDefaultConfig = true
}
// When writing detekt Gradle first finds the extension with this name,
// but with a string it should look for a task with that name instead
check.dependsOn "detekt"

configurations.testImplementation {
    exclude module: "securemock"
}

tasks.named('forbiddenApisTest').configure {
    //we are using jdk-internal instead of jdk-non-portable to allow for com.sun.net.httpserver.* usage
    bundledSignatures -= 'jdk-non-portable'
    bundledSignatures += 'jdk-internal'
}

ext {
    projectSubstitutions = [:]
}

allprojects {
    group = "org.opensearch"
    version = "${opensearch_build}"
}

configurations {
    opensearchPlugin
}
dependencies {
    compileOnly "org.opensearch:opensearch:${opensearch_version}"
    compileOnly "org.opensearch:opensearch-job-scheduler-spi:${job_scheduler_version}"
    implementation "org.jetbrains.kotlin:kotlin-stdlib:${kotlin_version}"
    implementation "org.jetbrains.kotlin:kotlin-stdlib-common:${kotlin_version}"
    implementation "org.jetbrains.kotlin:kotlin-stdlib-jdk7:${kotlin_version}"
    implementation 'org.jetbrains.kotlinx:kotlinx-coroutines-core:1.3.9'
    implementation "org.jetbrains:annotations:13.0"
    implementation project(path: ":${rootProject.name}-spi", configuration: 'shadow')
    implementation "org.opensearch:common-utils:${common_utils_version}"
    implementation "com.github.seancfoley:ipaddress:5.4.1"
    implementation "commons-codec:commons-codec:${versions.commonscodec}"
    implementation "org.apache.httpcomponents:httpclient:${versions.httpclient}"
    implementation "org.apache.httpcomponents:httpcore:${versions.httpcore}"

    testImplementation "org.opensearch.test:framework:${opensearch_version}"
    testImplementation "org.jetbrains.kotlin:kotlin-test:${kotlin_version}"
    testImplementation "com.nhaarman.mockitokotlin2:mockito-kotlin:2.2.0"
    testImplementation "org.mockito:mockito-core:${versions.mockito}"

    add("ktlint", "com.pinterest.ktlint:ktlint-cli:1.5.0") {
        attributes {
            attribute(Bundling.BUNDLING_ATTRIBUTE, objects.named(Bundling, Bundling.EXTERNAL))
        }
    }
    configurations.ktlint {
        resolutionStrategy.force "org.jetbrains.kotlin:kotlin-stdlib-jdk8:1.8.22"
    }

    // https://aws.oss.sonatype.org/content/repositories/snapshots/org/opensearch/plugin/
    opensearchPlugin "org.opensearch.plugin:opensearch-job-scheduler:${job_scheduler_version}@zip"
    opensearchPlugin "org.opensearch.plugin:opensearch-notifications-core:${notifications_version}@zip"
    opensearchPlugin "org.opensearch.plugin:notifications:${notifications_version}@zip"
    opensearchPlugin "org.opensearch.plugin:opensearch-security:${security_plugin_version}@zip"
    opensearchPlugin "org.opensearch.plugin:opensearch-cross-cluster-replication:${ccr_version}@zip"
}

repositories {
    mavenLocal()
    maven { url "https://aws.oss.sonatype.org/content/repositories/snapshots" }
}

publishing {
    publications {
        pluginZip(MavenPublication) { publication ->
            pom {
                name = opensearchplugin.name
                description = opensearchplugin.description
                groupId = "org.opensearch.plugin"
                licenses {
                    license {
                        name = "The Apache License, Version 2.0"
                        url = "http://www.apache.org/licenses/LICENSE-2.0.txt"
                    }
                }
                developers {
                    developer {
                        name = "OpenSearch"
                        url = "https://github.com/opensearch-project/index-management"
                    }
                }
            }
        }
    }
    repositories {
        maven {
            name = "Snapshots"
            url = "https://aws.oss.sonatype.org/content/repositories/snapshots"
            credentials {
                username "$System.env.SONATYPE_USERNAME"
                password "$System.env.SONATYPE_PASSWORD"
            }
        }
    }
}

tasks.generatePomFileForPluginZipPublication.dependsOn publishNebulaPublicationToMavenLocal

plugins.withId('java') {
    sourceCompatibility = targetCompatibility = JavaVersion.VERSION_11
}

plugins.withId('org.jetbrains.kotlin.jvm') {
    compileKotlin.kotlinOptions.jvmTarget = compileTestKotlin.kotlinOptions.jvmTarget = JavaVersion.VERSION_11
    compileKotlin.dependsOn ktlint
}

javadoc.enabled = false // turn off javadoc as it barfs on Kotlin code
licenseHeaders.enabled = true
dependencyLicenses.enabled = false
thirdPartyAudit.enabled = false
loggerUsageCheck.enabled = false
validateNebulaPom.enabled = false

def opensearch_tmp_dir = rootProject.file('build/private/opensearch_tmp').absoluteFile
opensearch_tmp_dir.mkdirs()

ext.resolvePluginFile = { pluginId ->
    return new Callable<RegularFile>() {
        @Override
        RegularFile call() throws Exception {
            return new RegularFile() {
                @Override
                File getAsFile() {
                    return configurations.opensearchPlugin.resolvedConfiguration.resolvedArtifacts
                            .find { ResolvedArtifact f ->
                                f.name.startsWith(pluginId)
                            }
                            .file
                }
            }
        }
    }
}
def jobSchedulerFile = resolvePluginFile("opensearch-job-scheduler")
def notificationsCoreFile = resolvePluginFile("opensearch-notifications-core")
def notificationsFile = resolvePluginFile("notifications")
def securityPluginFile = resolvePluginFile("opensearch-security")
def ccrFile = resolvePluginFile("opensearch-security")

ext.getPluginResource = { download_to_folder, download_from_src ->
    def src_split = download_from_src.split("/")
    def download_file = src_split[src_split.length - 1]
    if (!fileTree(download_to_folder).contains(new File("$project.rootDir/$download_to_folder/$download_file"))) {
        println("Downloading ${download_file}")
        project.delete download_to_folder
        project.mkdir download_to_folder
        ant.get(src: download_from_src,
                dest: download_to_folder,
                httpusecaches: false)
    }
    return fileTree(download_to_folder).getSingleFile()
}

// === Setup security test ===
// This flag indicates the existence of security plugin
def securityEnabled = System.getProperty("security", "false") == "true" || System.getProperty("https", "false") == "true"
afterEvaluate {
    testClusters.integTest.nodes.each { node ->
        def plugins = node.plugins
        def firstPlugin = plugins.get(0)
        plugins.remove(0)
        plugins.add(firstPlugin)

        if (securityEnabled) {
            node.extraConfigFile("kirk.pem", file("src/test/resources/security/kirk.pem"))
            node.extraConfigFile("kirk-key.pem", file("src/test/resources/security/kirk-key.pem"))
            node.extraConfigFile("esnode.pem", file("src/test/resources/security/esnode.pem"))
            node.extraConfigFile("esnode-key.pem", file("src/test/resources/security/esnode-key.pem"))
            node.extraConfigFile("root-ca.pem", file("src/test/resources/security/root-ca.pem"))
            node.setting("plugins.security.ssl.transport.pemcert_filepath", "esnode.pem")
            node.setting("plugins.security.ssl.transport.pemkey_filepath", "esnode-key.pem")
            node.setting("plugins.security.ssl.transport.pemtrustedcas_filepath", "root-ca.pem")
            node.setting("plugins.security.ssl.transport.enforce_hostname_verification", "false")
            node.setting("plugins.security.ssl.http.enabled", "true")
            node.setting("plugins.security.ssl.http.pemcert_filepath", "esnode.pem")
            node.setting("plugins.security.ssl.http.pemkey_filepath", "esnode-key.pem")
            node.setting("plugins.security.ssl.http.pemtrustedcas_filepath", "root-ca.pem")
            node.setting("plugins.security.allow_unsafe_democertificates", "true")
            node.setting("plugins.security.allow_default_init_securityindex", "true")
            node.setting("plugins.security.authcz.admin_dn", "\n - CN=kirk,OU=client,O=client,L=test,C=de")
            node.setting("plugins.security.audit.type", "internal_opensearch")
            node.setting("plugins.security.enable_snapshot_restore_privilege", "true")
            node.setting("plugins.security.check_snapshot_restore_write_privileges", "true")
            node.setting("plugins.security.restapi.roles_enabled", "[\"all_access\", \"security_rest_api_access\"]")
            node.setting("plugins.security.system_indices.enabled", "true")
            // node.setting("plugins.security.system_indices.indices", "[\".opendistro-ism-config\"]")
        }
    }
}

test {
    systemProperty 'tests.security.manager', 'false'
}

File repo = file("$buildDir/testclusters/repo")
def _numNodes = findProperty('numNodes') as Integer ?: 1
testClusters.integTest {
    plugin(project.tasks.bundlePlugin.archiveFile)
    testDistribution = "ARCHIVE"
    // Cluster shrink exception thrown if we try to set numberOfNodes to 1, so only apply if > 1
    if (_numNodes > 1) numberOfNodes = _numNodes
    // When running integration tests it doesn't forward the --debug-jvm to the cluster anymore
    // i.e. we have to use a custom property to flag when we want to debug elasticsearch JVM
    // since we also support multi node integration tests we increase debugPort per node
    if (System.getProperty("cluster.debug") != null) {
        def debugPort = 5005
        nodes.forEach { node ->
            node.jvmArgs("-agentlib:jdwp=transport=dt_socket,server=n,suspend=y,address=*:${debugPort}")
            debugPort += 1
        }
    }

    plugin(provider(jobSchedulerFile))
    plugin(provider(notificationsCoreFile))
    plugin(provider(notificationsFile))
    if (securityEnabled) {
        plugin(provider(securityPluginFile))
    }
    plugin(provider(ccrFile))
    setting 'path.repo', repo.absolutePath
}

// Re-write WaitForHttpResource with updated code to support security plugin use case
class WaitForClusterYellow {

    private URL url
    private String username
    private String password
    Set<Integer> validResponseCodes = Collections.singleton(200)

    WaitForClusterYellow(String protocol, String host, int numberOfNodes) throws MalformedURLException {
        this(new URL(protocol + "://" + host + "/_cluster/health?wait_for_nodes=>=" + numberOfNodes + "&wait_for_status=yellow"))
    }

    WaitForClusterYellow(URL url) {
        this.url = url
    }

    boolean wait(int durationInMs) throws GeneralSecurityException, InterruptedException, IOException {
        final long waitUntil = System.nanoTime() + TimeUnit.MILLISECONDS.toNanos(durationInMs)
        final long sleep = 100

        IOException failure = null
        while (true) {
            try {
                checkResource()
                return true
            } catch (IOException e) {
                failure = e
            }
            if (System.nanoTime() < waitUntil) {
                Thread.sleep(sleep)
            } else {
                throw failure
            }
        }
    }

    void setUsername(String username) {
        this.username = username
    }

    void setPassword(String password) {
        this.password = password
    }

    void checkResource() throws IOException {
        final HttpURLConnection connection = buildConnection()
        connection.connect()
        final Integer response = connection.getResponseCode()
        if (validResponseCodes.contains(response)) {
            return
        } else {
            throw new IOException(response + " " + connection.getResponseMessage())
        }
    }

    HttpURLConnection buildConnection() throws IOException {
        final HttpURLConnection connection = (HttpURLConnection) this.@url.openConnection()

        if (connection instanceof HttpsURLConnection) {
            TrustManager[] trustAllCerts = [new X509TrustManager() {
                X509Certificate[] getAcceptedIssuers() {
                    return null
                }

                void checkClientTrusted(X509Certificate[] certs, String authType) {
                }

                void checkServerTrusted(X509Certificate[] certs, String authType) {
                }
            }
            ] as TrustManager[]
            SSLContext sc = SSLContext.getInstance("SSL")
            sc.init(null, trustAllCerts, new java.security.SecureRandom())
            connection.setSSLSocketFactory(sc.getSocketFactory())
            // Create all-trusting host name verifier
            HostnameVerifier allHostsValid = new HostnameVerifier() {
                boolean verify(String hostname, SSLSession session) {
                    return true
                }
            }
            // Install the all-trusting host verifier
            connection.setHostnameVerifier(allHostsValid)
        }

        configureBasicAuth(connection)
        connection.setRequestMethod("GET")
        return connection
    }

    void configureBasicAuth(HttpURLConnection connection) {
        if (username != null) {
            if (password == null) {
                throw new IllegalStateException("Basic Auth user [" + username + "] has been set, but no password has been configured")
            }
            connection.setRequestProperty(
                    "Authorization",
                    "Basic " + Base64.getEncoder().encodeToString((username + ":" + password).getBytes(StandardCharsets.UTF_8))
            )
        }
    }

}

def waitForClusterSetup(OpenSearchCluster cluster, Boolean securityEnabled) {
    cluster.@waitConditions.clear()
    String unicastUris = cluster.nodes.stream().flatMap { node ->
        node.getAllTransportPortURI().stream()
    }.collect(Collectors.joining("\n"))
    cluster.nodes.forEach { node ->
        try {
            Files.write(node.getConfigDir().resolve("unicast_hosts.txt"), unicastUris.getBytes(StandardCharsets.UTF_8))
        } catch (IOException e) {
            throw new java.io.UncheckedIOException("Failed to write configuation files for " + this, e)
        }
    }

    Predicate pred = {
        String protocol = securityEnabled ? "https" : "http"
        String host = System.getProperty("tests.cluster", cluster.getFirstNode().getHttpSocketURI())
        WaitForClusterYellow wait = new WaitForClusterYellow(protocol, host, cluster.nodes.size())
        wait.setUsername(System.getProperty("user", "admin"))
        wait.setPassword(System.getProperty("password", "admin"))
        return wait.wait(180000)
    }

    cluster.@waitConditions.put("cluster health yellow", pred)
    cluster.waitForAllConditions()
}

integTest {
    systemProperty 'tests.security.manager', 'false'
    systemProperty 'java.io.tmpdir', opensearch_tmp_dir.absolutePath
    systemProperty 'buildDir', buildDir.path
    systemProperty "https", System.getProperty("https")
    systemProperty "security", System.getProperty("security")
    systemProperty "user", System.getProperty("user", "admin")
    // a remote cluster requires a custom password to be passed. This password must be a custom password.
    systemProperty "password", usingRemoteCluster ? System.getProperty("password", "myStrongPassword123!") : "admin" // defaulting to admin since security plugin's demo config tool is not used
    // Tell the test JVM if the cluster JVM is running under a debugger so that tests can use longer timeouts for
    // requests. The 'doFirst' delays reading the debug setting on the cluster till execution time.
    doFirst {
        systemProperty 'cluster.debug', getDebug()
        // Set number of nodes system property to be used in tests
        systemProperty 'cluster.number_of_nodes', "${_numNodes}"
        // There seems to be an issue when running multi node run or integ tasks with unicast_hosts
        // not being written, the waitForAllConditions ensures it's written
        getClusters().forEach { cluster ->
            waitForClusterSetup(cluster, securityEnabled)
        }
    }

    // The -Dcluster.debug option makes the cluster debuggable, this makes the tests debuggable
    if (System.getProperty("test.debug") != null) {
        jvmArgs '-agentlib:jdwp=transport=dt_socket,server=n,suspend=y,address=8000'
    }

    if (System.getProperty("tests.rest.bwcsuite") == null) {
        filter {
            excludeTestsMatching "org.opensearch.indexmanagement.bwc.*IT"
        }
    }
    // Exclude security test
    if (System.getProperty("https") == null || System.getProperty("https") == "false") {
        filter {
            excludeTestsMatching "org.opensearch.*Security*IT"
        }
    }

    // TODO: Fix running notification test against remote cluster with security plugin installed
    if (System.getProperty("https") != null) {
        filter {
            excludeTestsMatching "org.opensearch.indexmanagement.indexstatemanagement.action.NotificationActionIT"
        }
        exclude 'org/opensearch/indexmanagement/indexstatemanagement/MetadataRegressionIT.class'
    }

    // TODO: raise issue in Core, this is because of the test framework
    if (System.getProperty("tests.clustername") != null) {
        exclude 'org/opensearch/indexmanagement/indexstatemanagement/MetadataRegressionIT.class'
    }

    // remove from running with remote cluster
    if (usingRemoteCluster) {
        exclude 'org/opensearch/indexmanagement/controlcenter/notification/filter/NotificationActionListenerIT.class'
    }

    if (project.hasProperty('includeTests')) {
        String includeTests = project.property('includeTests')
        println("Include tests ${includeTests}")
        filter {
            includeTestsMatching includeTests
        }
    }
    if (project.hasProperty('excludeTests')) {
        String excludeTests = project.property('excludeTests')
        println("Exclude tests ${excludeTests}")
        filter {
            excludeTestsMatching excludeTests
        }
    }
}

task integTestRemote(type: RestIntegTestTask) {
    testClassesDirs = sourceSets.test.output.classesDirs
    classpath = sourceSets.test.runtimeClasspath
    systemProperty 'tests.security.manager', 'false'
    systemProperty 'java.io.tmpdir', opensearch_tmp_dir.absolutePath
    systemProperty "https", System.getProperty("https")
    systemProperty "user", System.getProperty("user")
    systemProperty "password", System.getProperty("password")
    systemProperty 'buildDir', buildDir.path

    if (System.getProperty("tests.rest.bwcsuite") == null) {
        filter {
            excludeTestsMatching "org.opensearch.indexmanagement.bwc.*IT"
        }
    }

    // Only rest case can run with remote cluster
    if (System.getProperty("tests.rest.cluster") != null) {
        exclude 'org/opensearch/indexmanagement/indexstatemanagement/MetadataRegressionIT.class'
    }
    // TODO: Fix running notification test against remote cluster with security plugin installed
    if (System.getProperty("https") != null) {
        filter {
            excludeTestsMatching "org.opensearch.indexmanagement.indexstatemanagement.action.NotificationActionIT"
        }
    }

    if (System.getProperty("test.debug") != null) {
        jvmArgs '-agentlib:jdwp=transport=dt_socket,server=n,suspend=y,address=8000'
    }

    // Snapshot action integration tests rely on node level setting path.repo which we can't set remotely
    exclude 'org/opensearch/indexmanagement/indexstatemanagement/action/SnapshotActionIT.class'
}

// === Set up BWC tests ===

String bwcMinVersion = "2.9.0.0"
String bwcBundleVersion = "1.3.2.0"
Boolean bwcBundleTest = (project.findProperty('customDistributionDownloadType') != null &&
        project.properties['customDistributionDownloadType'] == "bundle");
String bwcVersion = bwcBundleTest ? bwcBundleVersion : bwcMinVersion
String bwcCurrentVersion = opensearch_version.replace("-SNAPSHOT", "")
String baseName = "indexmanagementBwcCluster"

configurations {
    bwcZip
}
dependencies {
    bwcZip "org.opensearch.plugin:opensearch-job-scheduler:${bwcMinVersion}-SNAPSHOT@zip"
    bwcZip "org.opensearch.plugin:opensearch-index-management:${bwcMinVersion}-SNAPSHOT@zip"
}
ext.resolvebwcZipFile = { pluginId ->
    return new Callable<RegularFile>() {
        @Override
        RegularFile call() throws Exception {
            return new RegularFile() {
                @Override
                File getAsFile() {
                    return configurations.bwcZip.resolvedConfiguration.resolvedArtifacts
                            .find { ResolvedArtifact f ->
                                f.name.startsWith(pluginId)
                            }
                            .file
                }
            }
        }
    }
}
Integer bwcNumNodes = 3
2.times {i ->
    testClusters {
        "${baseName}$i"{
            testDistribution = "ARCHIVE"
            numberOfNodes = bwcNumNodes
            if (bwcBundleTest) {
                versions = [
                        "1.3.2", bwcCurrentVersion
                ]
                nodes.each { node ->
                    node.extraConfigFile("kirk.pem", file("src/test/resources/security/kirk.pem"))
                    node.extraConfigFile("kirk-key.pem", file("src/test/resources/security/kirk-key.pem"))
                    node.extraConfigFile("esnode.pem", file("src/test/resources/security/esnode.pem"))
                    node.extraConfigFile("esnode-key.pem", file("src/test/resources/security/esnode-key.pem"))
                    node.extraConfigFile("root-ca.pem", file("src/test/resources/security/root-ca.pem"))
                    node.setting("plugins.security.disabled",
                            "true")
                    node.setting("plugins.security.ssl.transport.pemcert_filepath",
                            "esnode.pem")
                    node.setting("plugins.security.ssl.transport.pemkey_filepath",
                            "esnode-key.pem")
                    node.setting("plugins.security.ssl.transport.pemtrustedcas_filepath",
                            "root-ca.pem")
                    node.setting("plugins.security.ssl.transport.enforce_hostname_verification",
                            "false")
                    node.setting("plugins.security.ssl.http.enabled",
                            "true")
                    node.setting("plugins.security.ssl.http.pemcert_filepath",
                            "esnode.pem")
                    node.setting("plugins.security.ssl.http.pemkey_filepath",
                            "esnode-key.pem")
                    node.setting("plugins.security.ssl.http.pemtrustedcas_filepath",
                            "root-ca.pem")
                    node.setting("plugins.security.allow_unsafe_democertificates",
                            "true")
                    node.setting("plugins.security.allow_default_init_securityindex",
                            "true")
                    node.setting("plugins.security.authcz.admin_dn",
                            "\n - CN=kirk,OU=client,O=client,L=test,C=de")
                    node.setting("plugins.security.audit.type",
                            "internal_elasticsearch")
                    node.setting("plugins.security.enable_snapshot_restore_privilege",
                            "true")
                    node.setting("plugins.security.check_snapshot_restore_write_privileges",
                            "true")
                    node.setting("plugins.security.restapi.roles_enabled",
                            "[\"all_access\", \"security_rest_api_access\"]")
                    node.setting("plugins.security.system_indices.enabled",
                            "true")
                }
            } else {
                versions = [
                        "2.9.0-SNAPSHOT", opensearch_version
                ]
                plugin(provider(resolvebwcZipFile("opensearch-job-scheduler")))
                plugin(provider(resolvebwcZipFile("opensearch-index-management")))
            }

            setting 'path.repo',
                    "${buildDir}/cluster/shared/repo/${baseName}"
            setting 'http.content_type.required', 'true'
        }
    }
}

List<Provider<RegularFile>> plugins = []

// Ensure the artifact for the current project version is available to be used for the bwc tests

task prepareBwcTests {
    dependsOn bundlePlugin
    doLast {
        plugins = [
                provider(jobSchedulerFile),
                project.getObjects().fileProperty().value(project.tasks.bundlePlugin.archiveFile)
        ]
    }
}

// Create two test clusters with 3 nodes of the old version
2.times { i ->
    task "${baseName}#oldVersionClusterTask$i"(type: StandaloneRestIntegTestTask) {
        dependsOn 'prepareBwcTests'
        useCluster testClusters."${baseName}$i"
        filter {
            includeTestsMatching "org.opensearch.indexmanagement.bwc.*IT"
        }
        systemProperty 'tests.rest.bwcsuite', 'old_cluster'
        systemProperty 'tests.rest.bwcsuite_round', 'old'
        systemProperty 'tests.plugin_bwc_version', bwcVersion
        nonInputProperties.systemProperty('tests.rest.cluster', "${-> testClusters."${baseName}$i".allHttpSocketURI.join(",")}")
        nonInputProperties.systemProperty('tests.clustername', "${-> testClusters."${baseName}$i".getName()}")
        systemProperty 'tests.security.manager', 'false'
        systemProperty 'cluster.number_of_nodes', "${bwcNumNodes}"
    }
}

// Upgrade one node of the old cluster to new OpenSearch version with upgraded plugin version.
// This results in a mixed cluster with 2 nodes on the old version and 1 upgraded node.
// This is also used as a one third upgraded cluster for a rolling upgrade.
task "${baseName}#oneThirdsUpgradeCluster"(type: StandaloneRestIntegTestTask) {
    dependsOn "${baseName}#oldVersionClusterTask0"
    useCluster testClusters."${baseName}0"
    doFirst {
        testClusters."${baseName}0".upgradeNodeAndPluginToNextVersion(plugins)
        getClusters().forEach { cluster ->
            waitForClusterSetup(cluster, securityEnabled)
        }
    }
    filter {
        includeTestsMatching "org.opensearch.indexmanagement.bwc.*IT"
    }
    systemProperty 'tests.rest.bwcsuite', 'mixed_cluster'
    systemProperty 'tests.rest.bwcsuite_round', 'first'
    systemProperty 'tests.plugin_bwc_version', bwcVersion
    nonInputProperties.systemProperty('tests.rest.cluster', "${-> testClusters."${baseName}0".allHttpSocketURI.join(",")}")
    nonInputProperties.systemProperty('tests.clustername', "${-> testClusters."${baseName}0".getName()}")
    systemProperty 'tests.security.manager', 'false'
    systemProperty 'cluster.number_of_nodes', "${bwcNumNodes}"
}

// Upgrade the second node to new OpenSearch version with upgraded plugin version after the first node is upgraded.
// This results in a mixed cluster with 1 node on the old version and 2 upgraded nodes.
// This is used for rolling upgrade.
task "${baseName}#twoThirdsUpgradedClusterTask"(type: StandaloneRestIntegTestTask) {
    dependsOn "${baseName}#oneThirdsUpgradeCluster"
    useCluster testClusters."${baseName}0"
    doFirst {
        testClusters."${baseName}0".upgradeNodeAndPluginToNextVersion(plugins)
    }
    filter {
        includeTestsMatching "org.opensearch.indexmanagement.bwc.*IT"
    }
    systemProperty 'tests.rest.bwcsuite', 'mixed_cluster'
    systemProperty 'tests.rest.bwcsuite_round', 'second'
    systemProperty 'tests.plugin_bwc_version', bwcVersion
    nonInputProperties.systemProperty('tests.rest.cluster', "${-> testClusters."${baseName}0".allHttpSocketURI.join(",")}")
    nonInputProperties.systemProperty('tests.clustername', "${-> testClusters."${baseName}0".getName()}")
    systemProperty 'tests.security.manager', 'false'
    systemProperty 'cluster.number_of_nodes', "${bwcNumNodes}"
}

// Upgrade the third node to new OpenSearch version with upgraded plugin version after the second node is upgraded.
// This results in a fully upgraded cluster.
// This is used for rolling upgrade.
task "${baseName}#rollingUpgradeClusterTask"(type: StandaloneRestIntegTestTask) {
    dependsOn "${baseName}#twoThirdsUpgradedClusterTask"
    useCluster testClusters."${baseName}0"
    doFirst {
        testClusters."${baseName}0".upgradeNodeAndPluginToNextVersion(plugins)
    }
    filter {
        includeTestsMatching "org.opensearch.indexmanagement.bwc.*IT"
    }
    systemProperty 'tests.rest.bwcsuite', 'upgraded_cluster'
    systemProperty 'tests.rest.bwcsuite_round', 'third'
    systemProperty 'tests.plugin_bwc_version', bwcVersion
    nonInputProperties.systemProperty('tests.rest.cluster', "${-> testClusters."${baseName}0".allHttpSocketURI.join(",")}")
    nonInputProperties.systemProperty('tests.clustername', "${-> testClusters."${baseName}0".getName()}")
    systemProperty 'tests.security.manager', 'false'
    systemProperty 'cluster.number_of_nodes', "${bwcNumNodes}"
}

// Upgrade all the nodes of the old cluster to new OpenSearch version with upgraded plugin version
// at the same time resulting in a fully upgraded cluster.
task "${baseName}#fullRestartClusterTask"(type: StandaloneRestIntegTestTask) {
    dependsOn "${baseName}#oldVersionClusterTask1"
    useCluster testClusters."${baseName}1"
    doFirst {
        testClusters."${baseName}1".upgradeAllNodesAndPluginsToNextVersion(plugins)
    }
    filter {
        includeTestsMatching "org.opensearch.indexmanagement.bwc.*IT"
    }
    systemProperty 'tests.rest.bwcsuite', 'upgraded_cluster'
    systemProperty 'tests.plugin_bwc_version', bwcVersion
    nonInputProperties.systemProperty('tests.rest.cluster', "${-> testClusters."${baseName}1".allHttpSocketURI.join(",")}")
    nonInputProperties.systemProperty('tests.clustername', "${-> testClusters."${baseName}1".getName()}")
    systemProperty 'tests.security.manager', 'false'
    systemProperty 'cluster.number_of_nodes', "${bwcNumNodes}"
}

// A bwc test suite which runs all the bwc tasks combined
task bwcTestSuite(type: StandaloneRestIntegTestTask) {
    exclude '**/*Test*'
    exclude '**/*IT*'
    // TODO refactor bwc test #677
    dependsOn tasks.named("${baseName}#rollingUpgradeClusterTask")
    dependsOn tasks.named("${baseName}#fullRestartClusterTask")
}

// === End of BWC tests ===

run {
    useCluster project.testClusters.integTest
    doFirst {
        // There seems to be an issue when running multi node run or integ tasks with unicast_hosts
        // not being written, the waitForAllConditions ensures it's written
        getClusters().forEach { cluster ->
            waitForClusterSetup(cluster, securityEnabled)
        }
    }
}

compileKotlin {
    kotlinOptions.freeCompilerArgs = ['-Xjsr305=strict']
    kotlinOptions.allWarningsAsErrors = true
}

compileTestKotlin {
    kotlinOptions.allWarningsAsErrors = true
}

apply from: 'build-tools/pkgbuild.gradle'

// This IT is to simulate the situation
// when there are old version (without metadata change)
// and new version mixed in one cluster
import org.opensearch.gradle.test.RestIntegTestTask

def mixedClusterTest = project.tasks.create('mixedCluster', RestIntegTestTask.class)
def mixedClusterFlag = findProperty('mixed') as Boolean ?: false
mixedClusterTest.dependsOn(bundlePlugin)

testClusters.mixedCluster {
    testDistribution = "ARCHIVE"
    if (_numNodes > 1) numberOfNodes = _numNodes
    getNodes().each { node ->
        node.plugin(provider({
            new RegularFile() {
                @Override
                File getAsFile() { fileTree(job_scheduler_resource_folder).getSingleFile() }
            }
        }))

        node.plugin(provider({
            new RegularFile() {
                @Override
                File getAsFile() { fileTree(notifications_core_resource_folder).getSingleFile() }
            }
        }))

        node.plugin(provider({
            new RegularFile() {
                @Override
                File getAsFile() { fileTree(notifications_resource_folder).getSingleFile() }
            }
        }))

        if (mixedClusterFlag && node.name == "mixedCluster-1") {
            node.plugin(provider({
                new RegularFile() {
                    @Override
                    File getAsFile() { fileTree("src/test/resources/index-management").getSingleFile() }
                }
            }))
        } else {
            node.plugin(project.tasks.bundlePlugin.archiveFile)
        }
    }
    setting 'path.repo', repo.absolutePath
}

mixedCluster {
    systemProperty 'tests.security.manager', 'false'
    systemProperty 'tests.path.repo', repo.absolutePath
    systemProperty 'cluster.mixed', "$mixedClusterFlag"
    systemProperty 'cluster.number_of_nodes', "${_numNodes}"
}

// updateVersion: Task to auto increment to the next development iteration
task updateVersion {
    onlyIf { System.getProperty('newVersion') }
    doLast {
        ext.newVersion = System.getProperty('newVersion')
        println "Setting version to ${newVersion}."
        // String tokenization to support -SNAPSHOT
        ant.replaceregexp(file: 'build.gradle', match: '"opensearch.version", "\\d.*"', replace: '"opensearch.version", "' + newVersion.tokenize('-')[0] + '-SNAPSHOT"', flags: 'g', byline: true)
    }
}<|MERGE_RESOLUTION|>--- conflicted
+++ resolved
@@ -117,13 +117,7 @@
         force 'commons-codec:commons-codec:1.17.2'
         force "com.fasterxml.jackson.core:jackson-databind:${versions.jackson_databind}"
         force "org.yaml:snakeyaml:${versions.snakeyaml}"
-<<<<<<< HEAD
         force 'org.codehaus.plexus:plexus-utils:3.6.0'
-=======
-        force 'org.codehaus.plexus:plexus-utils:3.0.24'
-        force "ch.qos.logback:logback-classic:1.5.16"
-        force "ch.qos.logback:logback-core:1.5.16"
->>>>>>> 579945ee
     }
 }
 
