--- conflicted
+++ resolved
@@ -8,6 +8,7 @@
 import org.opensearch.common.io.stream.BytesStreamOutput
 import org.opensearch.common.io.stream.StreamInput
 import org.opensearch.indexmanagement.indexstatemanagement.model.ManagedIndexMetaData
+import org.opensearch.indexmanagement.indexstatemanagement.randomPolicy
 import org.opensearch.test.OpenSearchTestCase
 
 class ExplainResponseTests : OpenSearchTestCase() {
@@ -31,47 +32,10 @@
             info = null
         )
         val indexMetadatas = listOf(metadata)
-<<<<<<< HEAD
-        val appliedPolicies = emptyMap<String, String?>()
-        val res = ExplainResponse(indexNames, indexPolicyIDs, indexMetadatas, appliedPolicies)
-
-        val out = BytesStreamOutput()
-        res.writeTo(out)
-        val sin = StreamInput.wrap(out.bytes().toBytesRef().bytes)
-        val newRes = ExplainResponse(sin)
-        assertEquals(indexNames, newRes.indexNames)
-        assertEquals(indexPolicyIDs, newRes.indexPolicyIDs)
-        assertEquals(indexMetadatas, newRes.indexMetadatas)
-    }
-
-    fun `test explain all response`() {
-        val indexNames = listOf("index1")
-        val indexPolicyIDs = listOf("policyID1")
-        val metadata = ManagedIndexMetaData(
-            index = "index1",
-            indexUuid = randomAlphaOfLength(10),
-            policyID = "policyID1",
-            policySeqNo = randomNonNegativeLong(),
-            policyPrimaryTerm = randomNonNegativeLong(),
-            policyCompleted = null,
-            rolledOver = null,
-            transitionTo = randomAlphaOfLength(10),
-            stateMetaData = null,
-            actionMetaData = null,
-            stepMetaData = null,
-            policyRetryInfo = null,
-            info = null
-        )
-        val indexMetadatas = listOf(metadata)
         val totalManagedIndices = 1
         val enabledState = mapOf("index1" to true)
-        val appliedPolicies = emptyMap<String, String?>()
-        val res = ExplainAllResponse(indexNames, indexPolicyIDs, indexMetadatas, appliedPolicies, totalManagedIndices, enabledState)
-=======
-        val totalManagedIndices = 1
-        val enabledState = mapOf("index1" to true)
-        val res = ExplainResponse(indexNames, indexPolicyIDs, indexMetadatas, totalManagedIndices, enabledState)
->>>>>>> 97a8405e
+        val appliedPolicies = mapOf("policy" to randomPolicy())
+        val res = ExplainResponse(indexNames, indexPolicyIDs, indexMetadatas, totalManagedIndices, enabledState, appliedPolicies)
 
         val out = BytesStreamOutput()
         res.writeTo(out)
@@ -82,5 +46,6 @@
         assertEquals(indexMetadatas, newRes.indexMetadatas)
         assertEquals(totalManagedIndices, newRes.totalManagedIndices)
         assertEquals(enabledState, newRes.enabledState)
+        assertEquals(appliedPolicies, newRes.policies)
     }
 }