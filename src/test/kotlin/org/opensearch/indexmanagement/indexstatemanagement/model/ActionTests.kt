--- conflicted
+++ resolved
@@ -89,16 +89,11 @@
         roundTripAction(randomRolloverActionConfig())
     }
 
-<<<<<<< HEAD
     fun `test rollup action round trip`() {
         roundTripAction(randomRollupActionConfig())
     }
 
-    // TODO: fixme - enable the test
-    private fun `test replica count action round trip`() {
-=======
     fun `test replica count action round trip`() {
->>>>>>> 889fa300
         roundTripAction(randomReplicaCountActionConfig())
     }
 
