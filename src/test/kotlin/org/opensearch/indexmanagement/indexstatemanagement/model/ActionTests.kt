--- conflicted
+++ resolved
@@ -72,17 +72,12 @@
             randomAllocationActionConfig()
         }
     }
-
-<<<<<<< HEAD
-    fun `test rollover action round trip`() {
-=======
+    
     fun `test set read only action round trip`() {
         roundTripAction(randomReadOnlyActionConfig())
     }
 
-    // TODO: fixme - enable the test
-    private fun `test rollover action round trip`() {
->>>>>>> af5b1759
+    fun `test rollover action round trip`() {
         roundTripAction(randomRolloverActionConfig())
     }
 
