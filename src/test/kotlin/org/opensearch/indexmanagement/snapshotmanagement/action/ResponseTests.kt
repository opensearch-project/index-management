--- conflicted
+++ resolved
@@ -7,22 +7,14 @@
 
 import org.opensearch.common.io.stream.BytesStreamOutput
 import org.opensearch.common.io.stream.StreamInput
-<<<<<<< HEAD
-import org.opensearch.indexmanagement.indexstatemanagement.util.XCONTENT_WITHOUT_TYPE
-=======
 import org.opensearch.indexmanagement.snapshotmanagement.api.transport.explain.ExplainSMPolicyResponse
 import org.opensearch.indexmanagement.snapshotmanagement.api.transport.get.GetSMPoliciesResponse
->>>>>>> a5c8667c
 import org.opensearch.indexmanagement.snapshotmanagement.api.transport.get.GetSMPolicyResponse
 import org.opensearch.indexmanagement.snapshotmanagement.api.transport.index.IndexSMPolicyResponse
 import org.opensearch.indexmanagement.snapshotmanagement.model.ExplainSMPolicy
 import org.opensearch.indexmanagement.snapshotmanagement.randomSMMetadata
 import org.opensearch.indexmanagement.snapshotmanagement.randomSMPolicy
-<<<<<<< HEAD
-import org.opensearch.indexmanagement.snapshotmanagement.toMap
-=======
 import org.opensearch.indexmanagement.snapshotmanagement.smDocIdToPolicyName
->>>>>>> a5c8667c
 import org.opensearch.rest.RestStatus
 import org.opensearch.test.OpenSearchTestCase
 
@@ -62,13 +54,6 @@
         assertEquals(smPolicy, streamedRes.policy)
     }
 
-<<<<<<< HEAD
-    fun `test get sm policy toXContent`() {
-        val smPolicy = randomSMPolicy()
-        val res = GetSMPolicyResponse("someid", 1L, 2L, 3L, smPolicy)
-        val resMap = res.toMap()
-        assertEquals(resMap["sm_policy"], smPolicy.toMap(XCONTENT_WITHOUT_TYPE))
-=======
     fun `test get all sm policy response`() {
         val smPolicies = randomList(1, 15) { randomSMPolicy() }
         val res = GetSMPoliciesResponse(smPolicies, smPolicies.size.toLong())
@@ -90,6 +75,12 @@
         val sin = StreamInput.wrap(out.bytes().toBytesRef().bytes)
         val streamedRes = ExplainSMPolicyResponse(sin)
         assertEquals(res.policiesToExplain, streamedRes.policiesToExplain)
->>>>>>> a5c8667c
+    }
+
+    fun `test get sm policy toXContent`() {
+        val smPolicy = randomSMPolicy()
+        val res = GetSMPolicyResponse("someid", 1L, 2L, 3L, smPolicy)
+        val resMap = res.toMap()
+        assertEquals(resMap["sm_policy"], smPolicy.toMap(XCONTENT_WITHOUT_TYPE))
     }
 }