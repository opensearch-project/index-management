/*
 * Copyright OpenSearch Contributors
 * SPDX-License-Identifier: Apache-2.0
 */

package org.opensearch.indexmanagement

import org.apache.http.entity.ContentType
import org.apache.http.entity.StringEntity
import org.junit.AfterClass
import org.junit.Before
import org.junit.rules.DisableOnDebug
import org.opensearch.action.admin.cluster.node.tasks.list.ListTasksAction
import org.opensearch.client.Request
import org.opensearch.client.Response
import org.opensearch.client.RestClient
import org.opensearch.client.RequestOptions
import org.opensearch.client.WarningsHandler
import org.opensearch.client.ResponseException
import org.opensearch.common.Strings
import org.opensearch.common.collect.Set
import org.opensearch.common.io.PathUtils
import org.opensearch.common.settings.Settings
import org.opensearch.common.xcontent.DeprecationHandler
import org.opensearch.common.xcontent.NamedXContentRegistry
import org.opensearch.common.xcontent.XContentType
import org.opensearch.indexmanagement.indexstatemanagement.util.INDEX_HIDDEN
import org.opensearch.rest.RestStatus
import java.io.IOException
import java.nio.file.Files
import java.util.*
import javax.management.MBeanServerInvocationHandler
import javax.management.ObjectName
import javax.management.remote.JMXConnectorFactory
import javax.management.remote.JMXServiceURL
import kotlin.collections.ArrayList
import kotlin.collections.HashSet

abstract class IndexManagementRestTestCase : ODFERestTestCase() {

    val configSchemaVersion = 17
    val historySchemaVersion = 5

    // Having issues with tests leaking into other tests and mappings being incorrect and they are not caught by any pending task wait check as
    // they do not go through the pending task queue. Ideally this should probably be written in a way to wait for the
    // jobs themselves to finish and gracefully shut them down.. but for now seeing if this works.
    @Before
    fun setAutoCreateIndex() {
        client().makeRequest(
            "PUT", "_cluster/settings",
            StringEntity("""{"persistent":{"action.auto_create_index":"-.opendistro-*,*"}}""", ContentType.APPLICATION_JSON)
        )
    }

    // Tests on lower resource machines are experiencing flaky failures due to attempting to force a job to
    // start before the job scheduler has registered the index operations listener. Initializing the index
    // preemptively seems to give the job scheduler time to listen to operations.
    @Before
    fun initializeManagedIndex() {
        if (!indexExists(IndexManagementPlugin.INDEX_MANAGEMENT_INDEX)) {
            val request = Request("PUT", "/${IndexManagementPlugin.INDEX_MANAGEMENT_INDEX}")
            var entity = "{\"settings\": " + Strings.toString(Settings.builder().put(INDEX_HIDDEN, true).build())
            entity += ",\"mappings\" : ${IndexManagementIndices.indexManagementMappings}}"
            request.setJsonEntity(entity)
            client().performRequest(request)
        }
    }

    protected val isDebuggingTest = DisableOnDebug(null).isDebugging
    protected val isDebuggingRemoteCluster = System.getProperty("cluster.debug", "false")!!.toBoolean()

    protected val isLocalTest = clusterName() == "integTest"
    private fun clusterName(): String {
        return System.getProperty("tests.clustername")
    }

    fun Response.asMap(): Map<String, Any> = entityAsMap(this)

    protected fun Response.restStatus(): RestStatus = RestStatus.fromCode(this.statusLine.statusCode)

    protected fun assertIndexExists(index: String) {
        val response = client().makeRequest("HEAD", index)
        assertEquals("Index $index does not exist.", RestStatus.OK, response.restStatus())
    }

    protected fun assertIndexDoesNotExist(index: String) {
        val response = client().makeRequest("HEAD", index)
        assertEquals("Index $index does exist.", RestStatus.NOT_FOUND, response.restStatus())
    }

    protected fun verifyIndexSchemaVersion(index: String, expectedVersion: Int) {
        val indexMapping = client().getIndexMapping(index)
        val indexName = indexMapping.keys.toList()[0]
        val mappings = indexMapping.stringMap(indexName)?.stringMap("mappings")
        var version = 0
        if (mappings!!.containsKey("_meta")) {
            val meta = mappings.stringMap("_meta")
            if (meta!!.containsKey("schema_version")) version = meta.get("schema_version") as Int
        }
        assertEquals(expectedVersion, version)
    }

    @Suppress("UNCHECKED_CAST")
    fun Map<String, Any>.stringMap(key: String): Map<String, Any>? {
        val map = this as Map<String, Map<String, Any>>
        return map[key]
    }

    fun RestClient.getIndexMapping(index: String): Map<String, Any> {
        val response = this.makeRequest("GET", "$index/_mapping")
        assertEquals(RestStatus.OK, response.restStatus())
        return response.asMap()
    }

    /**
     * Inserts [docCount] sample documents into [index], optionally waiting [delay] milliseconds
     * in between each insertion
     */
    protected fun insertSampleData(index: String, docCount: Int, delay: Long = 0, jsonString: String = "{ \"test_field\": \"test_value\" }", routing: String? = null) {
        var endpoint = "/$index/_doc/?refresh=true"
        if (routing != null) endpoint += "&routing=$routing"
        repeat(docCount) {
            val request = Request("POST", endpoint)
            request.setJsonEntity(jsonString)
            client().performRequest(request)

            Thread.sleep(delay)
        }
    }

    protected fun insertSampleBulkData(index: String, bulkJsonString: String) {
        val request = Request("POST", "/$index/_bulk/?refresh=true")
        request.setJsonEntity(bulkJsonString)
        request.options = RequestOptions.DEFAULT.toBuilder().addHeader("content-type", "application/x-ndjson").build()
        val res = client().performRequest(request)
        assertEquals(RestStatus.OK, res.restStatus())
    }

    /**
     * Indexes 5k documents of the open NYC taxi dataset
     *
     * Example headers and document values
     * VendorID,tpep_pickup_datetime,tpep_dropoff_datetime,passenger_count,trip_distance,RatecodeID,store_and_fwd_flag,PULocationID,DOLocationID,payment_type,fare_amount,extra,mta_tax,tip_amount,tolls_amount,improvement_surcharge,total_amount,congestion_surcharge
     * 1,2019-01-01 00:46:40,2019-01-01 00:53:20,1,1.50,1,N,151,239,1,7,0.5,0.5,1.65,0,0.3,9.95,
     */
    protected fun generateNYCTaxiData(index: String = "nyc-taxi-data") {
        createIndex(index, Settings.EMPTY, """"properties":{"DOLocationID":{"type":"integer"},"RatecodeID":{"type":"integer"},"fare_amount":{"type":"float"},"tpep_dropoff_datetime":{"type":"date","format":"yyyy-MM-dd HH:mm:ss"},"congestion_surcharge":{"type":"float"},"VendorID":{"type":"integer"},"passenger_count":{"type":"integer"},"tolls_amount":{"type":"float"},"improvement_surcharge":{"type":"float"},"trip_distance":{"type":"float"},"store_and_fwd_flag":{"type":"keyword"},"payment_type":{"type":"integer"},"total_amount":{"type":"float"},"extra":{"type":"float"},"tip_amount":{"type":"float"},"mta_tax":{"type":"float"},"tpep_pickup_datetime":{"type":"date","format":"yyyy-MM-dd HH:mm:ss"},"PULocationID":{"type":"integer"}}""")
        insertSampleBulkData(index, javaClass.classLoader.getResource("data/nyc_5000.ndjson").readText())
    }

    @Suppress("UNCHECKED_CAST")
    protected fun extractFailuresFromSearchResponse(searchResponse: Response): List<Map<String, String>?>? {
        val shards = searchResponse.asMap()["_shards"] as Map<String, ArrayList<Map<String, Any>>>
        assertNotNull(shards)
        val failures = shards["failures"]
        assertNotNull(failures)
        return failures?.let {
            val result: ArrayList<Map<String, String>?>? = ArrayList()
            for (failure in it) {
                result?.add((failure as Map<String, Map<String, String>>)["reason"])
            }
            return result
        }
    }

    override fun preserveIndicesUponCompletion(): Boolean = true
<<<<<<< HEAD

    companion object {

        protected val defaultKeepIndexSet = setOf(".opendistro_security")
        /**
         * This clean up function can be use in @After or @AfterClass in the base test file
         * of your feature test suite
         */
        fun wipeAllIndices(client: RestClient = adminClient(), keepIndex: kotlin.collections.Set<String> = defaultKeepIndexSet) {
            waitFor {
                waitForRunningTasks(client)
                waitForPendingTasks(client)
                waitForThreadPools(client)
            }
            // Delete all data stream indices
=======
    companion object {
        @JvmStatic
        protected val isMultiNode = System.getProperty("cluster.number_of_nodes", "1").toInt() > 1
        protected val defaultKeepIndexSet = setOf(".opendistro_security")
        /**
         * We override preserveIndicesUponCompletion to true and use this function to clean up indices
         * Meant to be used in @After or @AfterClass of your feature test suite
         */
        fun wipeAllIndices(client: RestClient = adminClient(), keepIndex: kotlin.collections.Set<String> = defaultKeepIndexSet) {
>>>>>>> d91df69c
            try {
                client.performRequest(Request("DELETE", "_data_stream/*"))
            } catch (e: ResponseException) {
                // We hit a version of ES that doesn't serialize DeleteDataStreamAction.Request#wildcardExpressionsOriginallySpecified field or
                // that doesn't support data streams so it's safe to ignore
                val statusCode = e.response.statusLine.statusCode
                if (!Set.of(404, 405, 500).contains(statusCode)) {
                    throw e
                }
            }

<<<<<<< HEAD
            // Delete all indices
            val response = client.performRequest(Request("GET", "/_cat/indices?format=json&expand_wildcards=all"))

=======
            val response = client.performRequest(Request("GET", "/_cat/indices?format=json&expand_wildcards=all"))
>>>>>>> d91df69c
            val xContentType = XContentType.fromMediaType(response.entity.contentType.value)
            xContentType.xContent().createParser(
                NamedXContentRegistry.EMPTY, DeprecationHandler.THROW_UNSUPPORTED_OPERATION,
                response.entity.content
            ).use { parser ->
                for (index in parser.list()) {
                    val jsonObject: Map<*, *> = index as java.util.HashMap<*, *>
                    val indexName: String = jsonObject["index"] as String
                    // .opendistro_security isn't allowed to delete from cluster
                    if (!keepIndex.contains(indexName)) {
                        val request = Request("DELETE", "/$indexName")
                        // TODO: remove PERMISSIVE option after moving system index access to REST API call
                        val options = RequestOptions.DEFAULT.toBuilder()
                        options.setWarningsHandler(WarningsHandler.PERMISSIVE)
                        request.options = options.build()
                        client.performRequest(request)
                    }
                }
            }
<<<<<<< HEAD
=======

            waitFor {
                if (!isMultiNode) {
                    waitForRunningTasks(client)
                    waitForPendingTasks(client)
                    waitForThreadPools(client)
                } else {
                    // Multi node test is not suitable to waitFor
                    // We have seen long-running write task that fails the waitFor
                    //  probably because of cluster manager - data node task not in sync
                    // So instead we just sleep 1s after wiping indices
                    Thread.sleep(1_000)
                }
            }
        }

        @JvmStatic
        @Throws(IOException::class)
        protected fun waitForRunningTasks(client: RestClient) {
            val runningTasks: MutableSet<String> = runningTasks(client.performRequest(Request("GET", "/_tasks?detailed")))
            if (runningTasks.isEmpty()) {
                return
            }
            val stillRunning = ArrayList<String>(runningTasks)
            fail("${Date()}: There are still tasks running after this test that might break subsequent tests: \n${stillRunning.joinToString("\n")}.")
        }

        @Suppress("UNCHECKED_CAST")
        @Throws(IOException::class)
        private fun runningTasks(response: Response): MutableSet<String> {
            val runningTasks: MutableSet<String> = HashSet()
            val nodes = entityAsMap(response)["nodes"] as Map<String, Any>?
            for ((_, value) in nodes!!) {
                val nodeInfo = value as Map<String, Any>
                val nodeTasks = nodeInfo["tasks"] as Map<String, Any>?
                for ((_, value1) in nodeTasks!!) {
                    val task = value1 as Map<String, Any>
                    // Ignore the task list API - it doesn't count against us
                    if (task["action"] == ListTasksAction.NAME || task["action"] == ListTasksAction.NAME + "[n]") continue
                    // runningTasks.add(task["action"].toString() + " | " + task["description"].toString())
                    runningTasks.add(task.toString())
                }
            }
            return runningTasks
        }

        @JvmStatic
        protected fun waitForThreadPools(client: RestClient) {
            val response = client.performRequest(Request("GET", "/_cat/thread_pool?format=json"))

            val xContentType = XContentType.fromMediaType(response.entity.contentType.value)
            xContentType.xContent().createParser(
                NamedXContentRegistry.EMPTY, DeprecationHandler.THROW_UNSUPPORTED_OPERATION,
                response.entity.content
            ).use { parser ->
                for (index in parser.list()) {
                    val jsonObject: Map<*, *> = index as java.util.HashMap<*, *>
                    val active = (jsonObject["active"] as String).toInt()
                    val queue = (jsonObject["queue"] as String).toInt()
                    val name = jsonObject["name"]
                    val trueActive = if (name == "management") active - 1 else active
                    if (trueActive > 0 || queue > 0) {
                        fail("Still active threadpools in cluster: $jsonObject")
                    }
                }
            }
>>>>>>> d91df69c
        }

        internal interface IProxy {
            val version: String?
            var sessionId: String?

            fun getExecutionData(reset: Boolean): ByteArray?
            fun dump(reset: Boolean)
            fun reset()
        }

        /*
        * We need to be able to dump the jacoco coverage before the cluster shuts down.
        * The new internal testing framework removed some gradle tasks we were listening to,
        * to choose a good time to do it. This will dump the executionData to file after each test.
        * TODO: This is also currently just overwriting integTest.exec with the updated execData without
        *   resetting after writing each time. This can be improved to either write an exec file per test
        *   or by letting jacoco append to the file.
        * */
        @JvmStatic
        @AfterClass
        fun dumpCoverage() {
            // jacoco.dir set in esplugin-coverage.gradle, if it doesn't exist we don't
            // want to collect coverage, so we can return early
            val jacocoBuildPath = System.getProperty("jacoco.dir") ?: return
            val serverUrl = "service:jmx:rmi:///jndi/rmi://127.0.0.1:7777/jmxrmi"
            JMXConnectorFactory.connect(JMXServiceURL(serverUrl)).use { connector ->
                val proxy = MBeanServerInvocationHandler.newProxyInstance(
                    connector.mBeanServerConnection,
                    ObjectName("org.jacoco:type=Runtime"),
                    IProxy::class.java,
                    false
                )
                proxy.getExecutionData(false)?.let {
                    val path = PathUtils.get("$jacocoBuildPath/integTest.exec")
                    Files.write(path, it)
                }
            }
        }
    }
}<|MERGE_RESOLUTION|>--- conflicted
+++ resolved
@@ -164,23 +164,6 @@
     }
 
     override fun preserveIndicesUponCompletion(): Boolean = true
-<<<<<<< HEAD
-
-    companion object {
-
-        protected val defaultKeepIndexSet = setOf(".opendistro_security")
-        /**
-         * This clean up function can be use in @After or @AfterClass in the base test file
-         * of your feature test suite
-         */
-        fun wipeAllIndices(client: RestClient = adminClient(), keepIndex: kotlin.collections.Set<String> = defaultKeepIndexSet) {
-            waitFor {
-                waitForRunningTasks(client)
-                waitForPendingTasks(client)
-                waitForThreadPools(client)
-            }
-            // Delete all data stream indices
-=======
     companion object {
         @JvmStatic
         protected val isMultiNode = System.getProperty("cluster.number_of_nodes", "1").toInt() > 1
@@ -190,7 +173,6 @@
          * Meant to be used in @After or @AfterClass of your feature test suite
          */
         fun wipeAllIndices(client: RestClient = adminClient(), keepIndex: kotlin.collections.Set<String> = defaultKeepIndexSet) {
->>>>>>> d91df69c
             try {
                 client.performRequest(Request("DELETE", "_data_stream/*"))
             } catch (e: ResponseException) {
@@ -202,13 +184,7 @@
                 }
             }
 
-<<<<<<< HEAD
-            // Delete all indices
             val response = client.performRequest(Request("GET", "/_cat/indices?format=json&expand_wildcards=all"))
-
-=======
-            val response = client.performRequest(Request("GET", "/_cat/indices?format=json&expand_wildcards=all"))
->>>>>>> d91df69c
             val xContentType = XContentType.fromMediaType(response.entity.contentType.value)
             xContentType.xContent().createParser(
                 NamedXContentRegistry.EMPTY, DeprecationHandler.THROW_UNSUPPORTED_OPERATION,
@@ -228,8 +204,6 @@
                     }
                 }
             }
-<<<<<<< HEAD
-=======
 
             waitFor {
                 if (!isMultiNode) {
@@ -296,7 +270,6 @@
                     }
                 }
             }
->>>>>>> d91df69c
         }
 
         internal interface IProxy {
