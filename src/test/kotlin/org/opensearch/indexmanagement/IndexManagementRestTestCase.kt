/*
 * Copyright OpenSearch Contributors
 * SPDX-License-Identifier: Apache-2.0
 */

package org.opensearch.indexmanagement

import org.apache.hc.core5.http.ContentType
import org.apache.hc.core5.http.io.entity.StringEntity
import org.junit.AfterClass
import org.junit.Before
import org.junit.rules.DisableOnDebug
import org.opensearch.action.admin.cluster.node.tasks.list.ListTasksAction
import org.opensearch.client.Request
import org.opensearch.client.Response
import org.opensearch.client.RestClient
import org.opensearch.client.RequestOptions
import org.opensearch.client.WarningsHandler
import org.opensearch.client.ResponseException
import org.opensearch.common.Strings
import org.opensearch.common.io.PathUtils
import org.opensearch.common.settings.Settings
import org.opensearch.core.xcontent.DeprecationHandler
import org.opensearch.core.xcontent.NamedXContentRegistry
import org.opensearch.common.xcontent.XContentType
import org.opensearch.indexmanagement.indexstatemanagement.util.INDEX_HIDDEN
import org.opensearch.rest.RestStatus
import java.io.IOException
import java.nio.file.Files
import java.util.*
import javax.management.MBeanServerInvocationHandler
import javax.management.ObjectName
import javax.management.remote.JMXConnectorFactory
import javax.management.remote.JMXServiceURL
import kotlin.collections.ArrayList
import kotlin.collections.HashSet

abstract class IndexManagementRestTestCase : ODFERestTestCase() {

    val configSchemaVersion = 18
<<<<<<< HEAD
    val historySchemaVersion = 6
=======
    val historySchemaVersion = 5
>>>>>>> 42833b12

    // Having issues with tests leaking into other tests and mappings being incorrect and they are not caught by any pending task wait check as
    // they do not go through the pending task queue. Ideally this should probably be written in a way to wait for the
    // jobs themselves to finish and gracefully shut them down.. but for now seeing if this works.
    @Before
    fun setAutoCreateIndex() {
        client().makeRequest(
            "PUT", "_cluster/settings",
            StringEntity("""{"persistent":{"action.auto_create_index":"-.opendistro-*,*"}}""", ContentType.APPLICATION_JSON)
        )
    }

    // Tests on lower resource machines are experiencing flaky failures due to attempting to force a job to
    // start before the job scheduler has registered the index operations listener. Initializing the index
    // preemptively seems to give the job scheduler time to listen to operations.
    @Before
    fun initializeManagedIndex() {
        if (!isIndexExists(IndexManagementPlugin.INDEX_MANAGEMENT_INDEX)) {
            val request = Request("PUT", "/${IndexManagementPlugin.INDEX_MANAGEMENT_INDEX}")
            var entity = "{\"settings\": " + Strings.toString(XContentType.JSON, Settings.builder().put(INDEX_HIDDEN, true).build())
            entity += ",\"mappings\" : ${IndexManagementIndices.indexManagementMappings}}"
            request.setJsonEntity(entity)
            client().performRequest(request)
        }
    }

    protected val isDebuggingTest = DisableOnDebug(null).isDebugging
    protected val isDebuggingRemoteCluster = System.getProperty("cluster.debug", "false")!!.toBoolean()

    protected val isLocalTest = clusterName() == "integTest"
    private fun clusterName(): String {
        return System.getProperty("tests.clustername")
    }

    fun Response.asMap(): Map<String, Any> = entityAsMap(this)

    protected fun Response.restStatus(): RestStatus = RestStatus.fromCode(this.statusLine.statusCode)

    protected fun isIndexExists(index: String): Boolean {
        val response = client().makeRequest("HEAD", index)
        return RestStatus.OK == response.restStatus()
    }

    protected fun assertIndexExists(index: String) {
        val response = client().makeRequest("HEAD", index)
        assertEquals("Index $index does not exist.", RestStatus.OK, response.restStatus())
    }

    protected fun assertIndexDoesNotExist(index: String) {
        val response = client().makeRequest("HEAD", index)
        assertEquals("Index $index does exist.", RestStatus.NOT_FOUND, response.restStatus())
    }

    protected fun verifyIndexSchemaVersion(index: String, expectedVersion: Int) {
        val indexMapping = client().getIndexMapping(index)
        val indexName = indexMapping.keys.toList()[0]
        val mappings = indexMapping.stringMap(indexName)?.stringMap("mappings")
        var version = 0
        if (mappings!!.containsKey("_meta")) {
            val meta = mappings.stringMap("_meta")
            if (meta!!.containsKey("schema_version")) version = meta.get("schema_version") as Int
        }
        assertEquals(expectedVersion, version)
    }

    @Suppress("UNCHECKED_CAST")
    fun Map<String, Any>.stringMap(key: String): Map<String, Any>? {
        val map = this as Map<String, Map<String, Any>>
        return map[key]
    }

    fun RestClient.getIndexMapping(index: String): Map<String, Any> {
        val response = this.makeRequest("GET", "$index/_mapping")
        assertEquals(RestStatus.OK, response.restStatus())
        return response.asMap()
    }

    /**
     * Inserts [docCount] sample documents into [index], optionally waiting [delay] milliseconds
     * in between each insertion
     */
    protected fun insertSampleData(index: String, docCount: Int, delay: Long = 0, jsonString: String = "{ \"test_field\": \"test_value\" }", routing: String? = null) {
        var endpoint = "/$index/_doc/?refresh=true"
        if (routing != null) endpoint += "&routing=$routing"
        repeat(docCount) {
            val request = Request("POST", endpoint)
            request.setJsonEntity(jsonString)
            client().performRequest(request)

            Thread.sleep(delay)
        }
    }

    protected fun insertSampleBulkData(index: String, bulkJsonString: String) {
        val request = Request("POST", "/$index/_bulk/?refresh=true")
        request.setJsonEntity(bulkJsonString)
        request.options = RequestOptions.DEFAULT.toBuilder().addHeader("content-type", "application/x-ndjson").build()
        val res = client().performRequest(request)
        assertEquals(RestStatus.OK, res.restStatus())
    }

    /**
     * Indexes 5k documents of the open NYC taxi dataset
     *
     * Example headers and document values
     * VendorID,tpep_pickup_datetime,tpep_dropoff_datetime,passenger_count,trip_distance,RatecodeID,store_and_fwd_flag,PULocationID,DOLocationID,payment_type,fare_amount,extra,mta_tax,tip_amount,tolls_amount,improvement_surcharge,total_amount,congestion_surcharge
     * 1,2019-01-01 00:46:40,2019-01-01 00:53:20,1,1.50,1,N,151,239,1,7,0.5,0.5,1.65,0,0.3,9.95,
     */
    protected fun generateNYCTaxiData(index: String = "nyc-taxi-data") {
        createIndex(index, Settings.EMPTY, """"properties":{"DOLocationID":{"type":"integer"},"RatecodeID":{"type":"integer"},"fare_amount":{"type":"float"},"tpep_dropoff_datetime":{"type":"date","format":"yyyy-MM-dd HH:mm:ss"},"congestion_surcharge":{"type":"float"},"VendorID":{"type":"integer"},"passenger_count":{"type":"integer"},"tolls_amount":{"type":"float"},"improvement_surcharge":{"type":"float"},"trip_distance":{"type":"float"},"store_and_fwd_flag":{"type":"keyword"},"payment_type":{"type":"integer"},"total_amount":{"type":"float"},"extra":{"type":"float"},"tip_amount":{"type":"float"},"mta_tax":{"type":"float"},"tpep_pickup_datetime":{"type":"date","format":"yyyy-MM-dd HH:mm:ss"},"PULocationID":{"type":"integer"}}""")
        insertSampleBulkData(index, javaClass.classLoader.getResource("data/nyc_5000.ndjson").readText())
    }

    @Suppress("UNCHECKED_CAST")
    protected fun extractFailuresFromSearchResponse(searchResponse: Response): List<Map<String, String>?>? {
        val shards = searchResponse.asMap()["_shards"] as Map<String, ArrayList<Map<String, Any>>>
        assertNotNull(shards)
        val failures = shards["failures"]
        assertNotNull(failures)
        return failures?.let {
            val result: ArrayList<Map<String, String>?>? = ArrayList()
            for (failure in it) {
                result?.add((failure as Map<String, Map<String, String>>)["reason"])
            }
            return result
        }
    }

    override fun preserveIndicesUponCompletion(): Boolean = true
    companion object {
        @JvmStatic
        val isMultiNode = System.getProperty("cluster.number_of_nodes", "1").toInt() > 1
        protected val defaultKeepIndexSet = setOf(".opendistro_security")
        /**
         * We override preserveIndicesUponCompletion to true and use this function to clean up indices
         * Meant to be used in @After or @AfterClass of your feature test suite
         */
        fun wipeAllIndices(client: RestClient = adminClient(), keepIndex: kotlin.collections.Set<String> = defaultKeepIndexSet) {
            try {
                client.performRequest(Request("DELETE", "_data_stream/*"))
            } catch (e: ResponseException) {
                // We hit a version of ES that doesn't serialize DeleteDataStreamAction.Request#wildcardExpressionsOriginallySpecified field or
                // that doesn't support data streams so it's safe to ignore
                val statusCode = e.response.statusLine.statusCode
                if (!setOf(404, 405, 500).contains(statusCode)) {
                    throw e
                }
            }

            val response = client.performRequest(Request("GET", "/_cat/indices?format=json&expand_wildcards=all"))
            val xContentType = XContentType.fromMediaType(response.entity.contentType)
            xContentType.xContent().createParser(
                NamedXContentRegistry.EMPTY, DeprecationHandler.THROW_UNSUPPORTED_OPERATION,
                response.entity.content
            ).use { parser ->
                for (index in parser.list()) {
                    val jsonObject: Map<*, *> = index as java.util.HashMap<*, *>
                    val indexName: String = jsonObject["index"] as String
                    // .opendistro_security isn't allowed to delete from cluster
                    if (!keepIndex.contains(indexName)) {
                        val request = Request("DELETE", "/$indexName")
                        // TODO: remove PERMISSIVE option after moving system index access to REST API call
                        val options = RequestOptions.DEFAULT.toBuilder()
                        options.setWarningsHandler(WarningsHandler.PERMISSIVE)
                        request.options = options.build()
                        client.performRequest(request)
                    }
                }
            }

            waitFor {
                if (!isMultiNode) {
                    waitForRunningTasks(client)
                    waitForPendingTasks(client)
                    waitForThreadPools(client)
                } else {
                    // Multi node test is not suitable to waitFor
                    // We have seen long-running write task that fails the waitFor
                    //  probably because of cluster manager - data node task not in sync
                    // So instead we just sleep 1s after wiping indices
                    Thread.sleep(1_000)
                }
            }
        }

        @JvmStatic
        @Throws(IOException::class)
        protected fun waitForRunningTasks(client: RestClient) {
            val runningTasks: MutableSet<String> = runningTasks(client.performRequest(Request("GET", "/_tasks?detailed")))
            if (runningTasks.isEmpty()) {
                return
            }
            val stillRunning = ArrayList<String>(runningTasks)
            fail("${Date()}: There are still tasks running after this test that might break subsequent tests: \n${stillRunning.joinToString("\n")}.")
        }

        @Suppress("UNCHECKED_CAST")
        @Throws(IOException::class)
        private fun runningTasks(response: Response): MutableSet<String> {
            val runningTasks: MutableSet<String> = HashSet()
            val nodes = entityAsMap(response)["nodes"] as Map<String, Any>?
            for ((_, value) in nodes!!) {
                val nodeInfo = value as Map<String, Any>
                val nodeTasks = nodeInfo["tasks"] as Map<String, Any>?
                for ((_, value1) in nodeTasks!!) {
                    val task = value1 as Map<String, Any>
                    // Ignore the task list API - it doesn't count against us
                    if (task["action"] == ListTasksAction.NAME || task["action"] == ListTasksAction.NAME + "[n]") continue
                    // runningTasks.add(task["action"].toString() + " | " + task["description"].toString())
                    runningTasks.add(task.toString())
                }
            }
            return runningTasks
        }

        @JvmStatic
        protected fun waitForThreadPools(client: RestClient) {
            val response = client.performRequest(Request("GET", "/_cat/thread_pool?format=json"))

            val xContentType = XContentType.fromMediaType(response.entity.contentType)
            xContentType.xContent().createParser(
                NamedXContentRegistry.EMPTY, DeprecationHandler.THROW_UNSUPPORTED_OPERATION,
                response.entity.content
            ).use { parser ->
                for (index in parser.list()) {
                    val jsonObject: Map<*, *> = index as java.util.HashMap<*, *>
                    val active = (jsonObject["active"] as String).toInt()
                    val queue = (jsonObject["queue"] as String).toInt()
                    val name = jsonObject["name"]
                    val trueActive = if (name == "management") active - 1 else active
                    if (trueActive > 0 || queue > 0) {
                        fail("Still active threadpools in cluster: $jsonObject")
                    }
                }
            }
        }

        internal interface IProxy {
            val version: String?
            var sessionId: String?

            fun getExecutionData(reset: Boolean): ByteArray?
            fun dump(reset: Boolean)
            fun reset()
        }

        /*
        * We need to be able to dump the jacoco coverage before the cluster shuts down.
        * The new internal testing framework removed some gradle tasks we were listening to,
        * to choose a good time to do it. This will dump the executionData to file after each test.
        * TODO: This is also currently just overwriting integTest.exec with the updated execData without
        *   resetting after writing each time. This can be improved to either write an exec file per test
        *   or by letting jacoco append to the file.
        * */
        @JvmStatic
        @AfterClass
        fun dumpCoverage() {
            // jacoco.dir set in esplugin-coverage.gradle, if it doesn't exist we don't
            // want to collect coverage, so we can return early
            val jacocoBuildPath = System.getProperty("jacoco.dir") ?: return
            val serverUrl = "service:jmx:rmi:///jndi/rmi://127.0.0.1:7777/jmxrmi"
            JMXConnectorFactory.connect(JMXServiceURL(serverUrl)).use { connector ->
                val proxy = MBeanServerInvocationHandler.newProxyInstance(
                    connector.mBeanServerConnection,
                    ObjectName("org.jacoco:type=Runtime"),
                    IProxy::class.java,
                    false
                )
                proxy.getExecutionData(false)?.let {
                    val path = PathUtils.get("$jacocoBuildPath/integTest.exec")
                    Files.write(path, it)
                }
            }
        }
    }
}<|MERGE_RESOLUTION|>--- conflicted
+++ resolved
@@ -37,12 +37,8 @@
 
 abstract class IndexManagementRestTestCase : ODFERestTestCase() {
 
-    val configSchemaVersion = 18
-<<<<<<< HEAD
+    val configSchemaVersion = 19
     val historySchemaVersion = 6
-=======
-    val historySchemaVersion = 5
->>>>>>> 42833b12
 
     // Having issues with tests leaking into other tests and mappings being incorrect and they are not caught by any pending task wait check as
     // they do not go through the pending task queue. Ideally this should probably be written in a way to wait for the
