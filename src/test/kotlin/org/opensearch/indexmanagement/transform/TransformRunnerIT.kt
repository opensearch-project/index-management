/*
 * Copyright OpenSearch Contributors
 * SPDX-License-Identifier: Apache-2.0
 */

package org.opensearch.indexmanagement.transform

import org.apache.http.entity.ContentType
import org.apache.http.entity.StringEntity
import org.opensearch.client.Request
import org.opensearch.client.RequestOptions
import org.opensearch.common.settings.Settings
import org.opensearch.indexmanagement.common.model.dimension.DateHistogram
import org.opensearch.indexmanagement.common.model.dimension.Histogram
import org.opensearch.indexmanagement.common.model.dimension.Terms
import org.opensearch.indexmanagement.makeRequest
import org.opensearch.indexmanagement.transform.model.Transform
import org.opensearch.indexmanagement.transform.model.TransformMetadata
import org.opensearch.indexmanagement.waitFor
import org.opensearch.jobscheduler.spi.schedule.IntervalSchedule
import org.opensearch.rest.RestStatus
import org.opensearch.script.Script
import org.opensearch.script.ScriptType
import org.opensearch.search.aggregations.AggregationBuilders
import org.opensearch.search.aggregations.AggregatorFactories
import org.opensearch.search.aggregations.metrics.ScriptedMetricAggregationBuilder
import java.time.Instant
import java.time.temporal.ChronoUnit

class TransformRunnerIT : TransformRestTestCase() {

<<<<<<< HEAD
=======
    fun `test transform`() {
        validateSourceIndex("transform-source-index")

        val transform = Transform(
            id = "id_1",
            schemaVersion = 1L,
            enabled = true,
            enabledAt = Instant.now(),
            updatedAt = Instant.now(),
            jobSchedule = IntervalSchedule(Instant.now(), 1, ChronoUnit.MINUTES),
            description = "test transform",
            metadataId = null,
            sourceIndex = "transform-source-index",
            targetIndex = "transform-target-index",
            roles = emptyList(),
            pageSize = 10,
            groups = listOf(
                Terms(sourceField = "store_and_fwd_flag", targetField = "flag")
            )
        ).let { createTransform(it, it.id) }

        updateTransformStartTime(transform)

        waitFor { assertTrue("Target transform index was not created", indexExists(transform.targetIndex)) }

        val metadata = waitFor {
            val job = getTransform(transformId = transform.id)
            assertNotNull("Transform job doesn't have metadata set", job.metadataId)
            val transformMetadata = getTransformMetadata(job.metadataId!!)
            assertEquals("Transform has not finished", TransformMetadata.Status.FINISHED, transformMetadata.status)
            transformMetadata
        }

        assertEquals("More than expected pages processed", 2L, metadata.stats.pagesProcessed)
        assertEquals("More than expected documents indexed", 2L, metadata.stats.documentsIndexed)
        assertEquals("More than expected documents processed", 5000L, metadata.stats.documentsProcessed)
        assertTrue("Doesn't capture indexed time", metadata.stats.indexTimeInMillis > 0)
        assertTrue("Didn't capture search time", metadata.stats.searchTimeInMillis > 0)
    }

    fun `test transform with data filter`() {
        validateSourceIndex("transform-source-index")

        val transform = Transform(
            id = "id_2",
            schemaVersion = 1L,
            enabled = true,
            enabledAt = Instant.now(),
            updatedAt = Instant.now(),
            jobSchedule = IntervalSchedule(Instant.now(), 1, ChronoUnit.MINUTES),
            description = "test transform",
            metadataId = null,
            sourceIndex = "transform-source-index",
            targetIndex = "transform-target-index",
            roles = emptyList(),
            pageSize = 10,
            groups = listOf(
                Terms(sourceField = "store_and_fwd_flag", targetField = "flag")
            ),
            dataSelectionQuery = TermQueryBuilder("store_and_fwd_flag", "N")
        ).let { createTransform(it, it.id) }

        updateTransformStartTime(transform)

        val metadata = waitFor {
            val job = getTransform(transformId = transform.id)
            assertNotNull("Transform job doesn't have metadata set", job.metadataId)
            val transformMetadata = getTransformMetadata(job.metadataId!!)
            assertEquals("Transform has not finished", TransformMetadata.Status.FINISHED, transformMetadata.status)
            transformMetadata
        }

        assertEquals("More than expected pages processed", 2L, metadata.stats.pagesProcessed)
        assertEquals("More than expected documents indexed", 1L, metadata.stats.documentsIndexed)
        assertEquals("More than expected documents processed", 4977L, metadata.stats.documentsProcessed)
        assertTrue("Doesn't capture indexed time", metadata.stats.indexTimeInMillis > 0)
        assertTrue("Didn't capture search time", metadata.stats.searchTimeInMillis > 0)
    }

    fun `test invalid transform`() {
        // With invalid mapping
        val transform = randomTransform().copy(enabled = true, jobSchedule = IntervalSchedule(Instant.now(), 1, ChronoUnit.MINUTES))
        createTransform(transform, transform.id)
        deleteIndex(transform.sourceIndex)

        updateTransformStartTime(transform)

        val metadata = waitFor {
            val job = getTransform(transformId = transform.id)
            assertNotNull("Transform job doesn't have metadata set", job.metadataId)
            val transformMetadata = getTransformMetadata(job.metadataId!!)
            assertEquals("Transform has not failed", TransformMetadata.Status.FAILED, transformMetadata.status)
            transformMetadata
        }

        assertTrue("Expected failure message to be present", !metadata.failureReason.isNullOrBlank())
    }

    fun `test transform with aggregations`() {
        validateSourceIndex("transform-source-index")

        val aggregatorFactories = AggregatorFactories.builder()
        aggregatorFactories.addAggregator(AggregationBuilders.sum("revenue").field("total_amount"))
        aggregatorFactories.addAggregator(AggregationBuilders.max("min_fare").field("fare_amount"))
        aggregatorFactories.addAggregator(AggregationBuilders.min("max_fare").field("fare_amount"))
        aggregatorFactories.addAggregator(AggregationBuilders.avg("avg_fare").field("fare_amount"))
        aggregatorFactories.addAggregator(AggregationBuilders.count("count").field("orderID"))
        aggregatorFactories.addAggregator(AggregationBuilders.percentiles("passenger_distribution").percentiles(90.0, 95.0).field("passenger_count"))
        aggregatorFactories.addAggregator(
            ScriptedMetricAggregationBuilder("average_revenue_per_passenger_per_trip")
                .initScript(Script(ScriptType.INLINE, Script.DEFAULT_SCRIPT_LANG, "state.count = 0; state.sum = 0;", emptyMap()))
                .mapScript(
                    Script(
                        ScriptType.INLINE,
                        Script.DEFAULT_SCRIPT_LANG,
                        "state.sum += doc[\"total_amount\"].value; state.count += doc[\"passenger_count\"].value",
                        emptyMap()
                    )
                )
                .combineScript(
                    Script(
                        ScriptType.INLINE,
                        Script.DEFAULT_SCRIPT_LANG,
                        "def d = new long[2]; d[0] = state.sum; d[1] = state.count; return d",
                        emptyMap()
                    )
                )
                .reduceScript(
                    Script(
                        ScriptType.INLINE,
                        Script.DEFAULT_SCRIPT_LANG,
                        "double sum = 0; double count = 0; for (a in states) { sum += a[0]; count += a[1]; } return sum/count",
                        emptyMap()
                    )
                )
        )

        val transform = Transform(
            id = "id_4",
            schemaVersion = 1L,
            enabled = true,
            enabledAt = Instant.now(),
            updatedAt = Instant.now(),
            jobSchedule = IntervalSchedule(Instant.now(), 1, ChronoUnit.MINUTES),
            description = "test transform",
            metadataId = null,
            sourceIndex = "transform-source-index",
            targetIndex = "transform-target-index",
            roles = emptyList(),
            pageSize = 1,
            groups = listOf(
                Terms(sourceField = "store_and_fwd_flag", targetField = "flag")
            ),
            aggregations = aggregatorFactories
        ).let { createTransform(it, it.id) }

        updateTransformStartTime(transform)

        val metadata = waitFor {
            val job = getTransform(transformId = transform.id)
            assertNotNull("Transform job doesn't have metadata set", job.metadataId)
            val transformMetadata = getTransformMetadata(job.metadataId!!)
            assertEquals("Transform has not finished", TransformMetadata.Status.FINISHED, transformMetadata.status)
            transformMetadata
        }

        assertEquals("More than expected pages processed", 3L, metadata.stats.pagesProcessed)
        assertEquals("More than expected documents indexed", 2L, metadata.stats.documentsIndexed)
        assertEquals("More than expected documents processed", 5000L, metadata.stats.documentsProcessed)
        assertTrue("Doesn't capture indexed time", metadata.stats.indexTimeInMillis > 0)
        assertTrue("Didn't capture search time", metadata.stats.searchTimeInMillis > 0)
    }

>>>>>>> 307ed550
    fun `test transform with failure during indexing`() {
        validateSourceIndex("transform-source-index")

        // Indexing failure because target index is strictly mapped
        createIndex("transform-target-strict-index", Settings.EMPTY, getStrictMappings())
        waitFor {
            assertTrue("Strict target index not created", indexExists("transform-target-strict-index"))
        }
        val transform = Transform(
            id = "id_5",
            schemaVersion = 1L,
            enabled = true,
            enabledAt = Instant.now(),
            updatedAt = Instant.now(),
            jobSchedule = IntervalSchedule(Instant.now(), 1, ChronoUnit.MINUTES),
            description = "test transform",
            metadataId = null,
            sourceIndex = "transform-source-index",
            targetIndex = "transform-target-strict-index",
            roles = emptyList(),
            pageSize = 1,
            groups = listOf(
                Terms(sourceField = "store_and_fwd_flag", targetField = "flag")
            )
        ).let { createTransform(it, it.id) }

        updateTransformStartTime(transform)

        val metadata = waitFor {
            val job = getTransform(transformId = transform.id)
            assertNotNull("Transform job doesn't have metadata set", job.metadataId)
            val transformMetadata = getTransformMetadata(job.metadataId!!)
            assertEquals("Transform has not failed", TransformMetadata.Status.FAILED, transformMetadata.status)
            transformMetadata
        }

        assertTrue("Expected failure message to be present", !metadata.failureReason.isNullOrBlank())
    }

    fun `test transform with invalid aggregation triggering search failure`() {
        validateSourceIndex("transform-source-index")

        val aggregatorFactories = AggregatorFactories.builder()
        aggregatorFactories.addAggregator(
            ScriptedMetricAggregationBuilder("average_revenue_per_passenger_per_trip")
                .initScript(Script(ScriptType.INLINE, Script.DEFAULT_SCRIPT_LANG, "state.count = 0; state.sum = 0;", emptyMap()))
                .mapScript(
                    Script(
                        ScriptType.INLINE,
                        Script.DEFAULT_SCRIPT_LANG,
                        "state.sum += doc[\"random_field\"].value; state.count += doc[\"passenger_count\"].value",
                        emptyMap()
                    )
                )
                .combineScript(
                    Script(
                        ScriptType.INLINE,
                        Script.DEFAULT_SCRIPT_LANG,
                        "def d = new long[2]; d[0] = state.sum; d[1] = state.count; return d",
                        emptyMap()
                    )
                )
                .reduceScript(
                    Script(
                        ScriptType.INLINE,
                        Script.DEFAULT_SCRIPT_LANG,
                        "double sum = 0; double count = 0; for (a in states) { sum += a[0]; count += a[1]; } return sum/count",
                        emptyMap()
                    )
                )
        )

        val transform = Transform(
            id = "id_6",
            schemaVersion = 1L,
            enabled = true,
            enabledAt = Instant.now(),
            updatedAt = Instant.now(),
            jobSchedule = IntervalSchedule(Instant.now(), 1, ChronoUnit.MINUTES),
            description = "test transform",
            metadataId = null,
            sourceIndex = "transform-source-index",
            targetIndex = "transform-target-index",
            roles = emptyList(),
            pageSize = 1,
            groups = listOf(
                Terms(sourceField = "store_and_fwd_flag", targetField = "flag"),
                Histogram(sourceField = "passenger_count", targetField = "count", interval = 2.0),
                DateHistogram(sourceField = "tpep_pickup_datetime", targetField = "date", fixedInterval = "1d")
            ),
            aggregations = aggregatorFactories
        ).let { createTransform(it, it.id) }

        updateTransformStartTime(transform)

        val metadata = waitFor {
            val job = getTransform(transformId = transform.id)
            assertNotNull("Transform job doesn't have metadata set", job.metadataId)
            val transformMetadata = getTransformMetadata(job.metadataId!!)
            assertEquals("Transform has not failed", TransformMetadata.Status.FAILED, transformMetadata.status)
            transformMetadata
        }

        assertTrue("Expected failure message to be present", !metadata.failureReason.isNullOrBlank())
    }

    fun `test transform with data stream`() {
        // Create a data stream.
        val dataStreamName = "transform-data-stream"
        client().makeRequest(
            "PUT",
            "/_index_template/transform-data-stream-template",
            StringEntity(
                """
                {
                    "data_stream": {"timestamp_field": {"name": "tpep_pickup_datetime"}},
                    "index_patterns": ["$dataStreamName"],
                    "template": {
                        "mappings": {
                            "properties":{"DOLocationID":{"type":"integer"},"RatecodeID":{"type":"integer"},"fare_amount":{"type":"float"},"tpep_dropoff_datetime":{"type":"date","format":"yyyy-MM-dd HH:mm:ss"},"congestion_surcharge":{"type":"float"},"VendorID":{"type":"integer"},"passenger_count":{"type":"integer"},"tolls_amount":{"type":"float"},"improvement_surcharge":{"type":"float"},"trip_distance":{"type":"float"},"store_and_fwd_flag":{"type":"keyword"},"payment_type":{"type":"integer"},"total_amount":{"type":"float"},"extra":{"type":"float"},"tip_amount":{"type":"float"},"mta_tax":{"type":"float"},"tpep_pickup_datetime":{"type":"date","format":"yyyy-MM-dd HH:mm:ss"},"PULocationID":{"type":"integer"}}
                        }
                    }
                }
                """.trimIndent(),
                ContentType.APPLICATION_JSON
            )
        )
        client().makeRequest("PUT", "/_data_stream/$dataStreamName")

        // Insert the sample data across multiple backing indices of the data stream.
        insertSampleBulkData(dataStreamName, javaClass.classLoader.getResource("data/nyc_5000.ndjson").readText())
        client().makeRequest("POST", "/$dataStreamName/_rollover")
        insertSampleBulkData(dataStreamName, javaClass.classLoader.getResource("data/nyc_5000.ndjson").readText())
        client().makeRequest("POST", "/$dataStreamName/_rollover")

        // Create the transform job.
        val transform = Transform(
            id = "id_7",
            schemaVersion = 1L,
            enabled = true,
            enabledAt = Instant.now(),
            updatedAt = Instant.now(),
            jobSchedule = IntervalSchedule(Instant.now(), 1, ChronoUnit.MINUTES),
            description = "test transform",
            metadataId = null,
            sourceIndex = dataStreamName,
            targetIndex = "transform-target-index",
            roles = emptyList(),
            pageSize = 100,
            groups = listOf(
                Terms(sourceField = "store_and_fwd_flag", targetField = "flag")
            )
        ).let { createTransform(it, it.id) }

        updateTransformStartTime(transform)

        waitFor { assertTrue("Target transform index was not created", indexExists(transform.targetIndex)) }

        val metadata = waitFor {
            val job = getTransform(transformId = transform.id)
            assertNotNull("Transform job doesn't have metadata set", job.metadataId)
            val transformMetadata = getTransformMetadata(job.metadataId!!)
            assertEquals("Transform has not finished", TransformMetadata.Status.FINISHED, transformMetadata.status)
            transformMetadata
        }

        assertEquals("More than expected pages processed", 2L, metadata.stats.pagesProcessed)
        assertEquals("More than expected documents indexed", 2L, metadata.stats.documentsIndexed)
        assertEquals("More than expected documents processed", 10000L, metadata.stats.documentsProcessed)
        assertTrue("Doesn't capture indexed time", metadata.stats.indexTimeInMillis > 0)
        assertTrue("Didn't capture search time", metadata.stats.searchTimeInMillis > 0)
    }

    fun `test no-op execution when no buckets have been modified`() {
        validateSourceIndex("transform-no-op-source-index")

        val transform = Transform(
            id = "id_8",
            schemaVersion = 1L,
            enabled = true,
            enabledAt = Instant.now(),
            updatedAt = Instant.now(),
            jobSchedule = IntervalSchedule(Instant.now(), 1, ChronoUnit.MINUTES),
            description = "test transform",
            metadataId = null,
            sourceIndex = "transform-no-op-source-index",
            targetIndex = "transform-no-op-target-index",
            roles = emptyList(),
            pageSize = 100,
            groups = listOf(
                Terms(sourceField = "store_and_fwd_flag", targetField = "flag"),
                Histogram(sourceField = "trip_distance", targetField = "distance", interval = 0.1)
            ),
            continuous = true
        ).let { createTransform(it, it.id) }

        updateTransformStartTime(transform)

        waitFor { assertTrue("Target transform index was not created", indexExists(transform.targetIndex)) }

        val firstIterationMetadata = waitFor {
            val job = getTransform(transformId = transform.id)
            assertNotNull("Transform job doesn't have metadata set", job.metadataId)
            val transformMetadata = getTransformMetadata(job.metadataId!!)
            assertEquals("Transform did not complete iteration or had incorrect number of documents processed", 5000, transformMetadata.stats.documentsProcessed)
            assertEquals("Transform did not complete iteration", null, transformMetadata.afterKey)
            assertNotNull("Continuous stats were not updated", transformMetadata.continuousStats)
            assertNotNull("Continuous stats were set, but lastTimestamp was not", transformMetadata.continuousStats!!.lastTimestamp)
            transformMetadata
        }

        assertEquals("Not the expected transform status", TransformMetadata.Status.STARTED, firstIterationMetadata.status)
        assertEquals("Not the expected pages processed", 3L, firstIterationMetadata.stats.pagesProcessed)
        assertEquals("Not the expected documents indexed", 198L, firstIterationMetadata.stats.documentsIndexed)
        assertEquals("Not the expected documents processed", 5000L, firstIterationMetadata.stats.documentsProcessed)
        assertTrue("Didn't capture indexed time", firstIterationMetadata.stats.indexTimeInMillis > 0)
        assertTrue("Didn't capture search time", firstIterationMetadata.stats.searchTimeInMillis > 0)

        updateTransformStartTime(transform)

        val secondIterationMetadata = waitFor {
            val job = getTransform(transformId = transform.id)
            assertNotNull("Transform job doesn't have metadata set", job.metadataId)
            val transformMetadata = getTransformMetadata(job.metadataId!!)
            assertTrue("Transform did not complete iteration or update timestamp", transformMetadata.continuousStats!!.lastTimestamp!! > firstIterationMetadata.continuousStats!!.lastTimestamp)
            transformMetadata
        }

        assertEquals("Transform did not have null afterKey after iteration", null, secondIterationMetadata.afterKey)
        assertEquals("Not the expected transform status", TransformMetadata.Status.STARTED, firstIterationMetadata.status)
        assertEquals("Not the expected pages processed", firstIterationMetadata.stats.pagesProcessed, secondIterationMetadata.stats.pagesProcessed)
        assertEquals("Not the expected documents indexed", firstIterationMetadata.stats.documentsIndexed, secondIterationMetadata.stats.documentsIndexed)
        assertEquals("Not the expected documents processed", firstIterationMetadata.stats.documentsProcessed, secondIterationMetadata.stats.documentsProcessed)
        assertEquals("Not the expected index time", firstIterationMetadata.stats.indexTimeInMillis, secondIterationMetadata.stats.indexTimeInMillis)
        assertEquals("Not the expected search time", firstIterationMetadata.stats.searchTimeInMillis, secondIterationMetadata.stats.searchTimeInMillis)

        disableTransform(transform.id)
    }

    fun `test continuous transform picks up new documents`() {
        validateSourceIndex("continuous-transform-source-index")

        val aggregatorFactories = AggregatorFactories.builder()
        aggregatorFactories.addAggregator(AggregationBuilders.sum("revenue").field("total_amount"))

        val transform = Transform(
            id = "id_9",
            schemaVersion = 1L,
            enabled = true,
            enabledAt = Instant.now(),
            updatedAt = Instant.now(),
            jobSchedule = IntervalSchedule(Instant.now(), 1, ChronoUnit.MINUTES),
            description = "test transform",
            metadataId = null,
            sourceIndex = "continuous-transform-source-index",
            targetIndex = "continuous-transform-target-index",
            roles = emptyList(),
            pageSize = 100,
            groups = listOf(
                Terms(sourceField = "store_and_fwd_flag", targetField = "flag")
            ),
            continuous = true,
            aggregations = aggregatorFactories
        ).let { createTransform(it, it.id) }

        updateTransformStartTime(transform)

        waitFor { assertTrue("Target transform index was not created", indexExists(transform.targetIndex)) }

        val firstIterationMetadata = waitFor {
            val job = getTransform(transformId = transform.id)
            assertNotNull("Transform job doesn't have metadata set", job.metadataId)
            val transformMetadata = getTransformMetadata(job.metadataId!!)
            assertEquals("Transform did not complete iteration or had incorrect number of documents processed", 5000, transformMetadata.stats.documentsProcessed)
            assertEquals("Transform did not complete iteration", null, transformMetadata.afterKey)
            transformMetadata
        }

        assertEquals("Not the expected transform status", TransformMetadata.Status.STARTED, firstIterationMetadata.status)
        assertEquals("Not the expected pages processed", 2L, firstIterationMetadata.stats.pagesProcessed)
        assertEquals("Not the expected documents indexed", 2L, firstIterationMetadata.stats.documentsIndexed)
        assertEquals("Not the expected documents processed", 5000L, firstIterationMetadata.stats.documentsProcessed)
        assertTrue("Doesn't capture indexed time", firstIterationMetadata.stats.indexTimeInMillis > 0)
        assertTrue("Didn't capture search time", firstIterationMetadata.stats.searchTimeInMillis > 0)

        var hits = waitFor {
            val response = client().makeRequest(
                "GET", "continuous-transform-target-index/_search",
                StringEntity("{}", ContentType.APPLICATION_JSON)
            )
            assertEquals("Request failed", RestStatus.OK, response.restStatus())
            val responseHits = response.asMap().getValue("hits") as Map<*, *>
            val totalDocs = (responseHits["hits"] as ArrayList<*>).fold(0) { sum, bucket ->
                val docCount = ((bucket as Map<*, *>)["_source"] as Map<*, *>)["transform._doc_count"] as Int
                sum + docCount
            }
            assertEquals("Not all documents included in the transform target index", 5000, totalDocs)

            responseHits["hits"] as ArrayList<*>
        }
        hits.forEach {
            val bucket = ((it as Map<*, *>)["_source"] as Map<*, *>)
            if (bucket["flag"] == "N") {
                assertEquals("Transform sum not calculated correctly", 76547.9, bucket["revenue"] as Double, 0.1)
            } else {
                assertEquals("Transform sum not calculated correctly", 359.8, bucket["revenue"] as Double, 0.1)
            }
        }

        // Add the same 5000 documents again, and start another execution
        insertSampleBulkData(transform.sourceIndex, javaClass.classLoader.getResource("data/nyc_5000.ndjson").readText())

        waitFor {
            val documentsBehind = getTransformDocumentsBehind(transform.id)[transform.sourceIndex]
            assertEquals("Documents behind not calculated correctly", 5000, documentsBehind)
        }

        updateTransformStartTime(transform)

        val secondIterationMetadata = waitFor {
            val job = getTransform(transformId = transform.id)
            assertNotNull("Transform job doesn't have metadata set", job.metadataId)
            val transformMetadata = getTransformMetadata(job.metadataId!!)
            // As the new documents all fall into the same buckets as the last, all of the documents are processed again
            assertEquals("Transform did not complete iteration or had incorrect number of documents processed", 15000, transformMetadata.stats.documentsProcessed)
            assertEquals("Transform did not have null afterKey after iteration", null, transformMetadata.afterKey)
            transformMetadata
        }

        assertEquals("Not the expected transform status", TransformMetadata.Status.STARTED, secondIterationMetadata.status)
        assertEquals("More than expected pages processed", 4L, secondIterationMetadata.stats.pagesProcessed)
        assertEquals("More than expected documents indexed", 4L, secondIterationMetadata.stats.documentsIndexed)
        assertEquals("Not the expected documents processed", 15000L, secondIterationMetadata.stats.documentsProcessed)
        assertTrue("Doesn't capture indexed time", secondIterationMetadata.stats.indexTimeInMillis > firstIterationMetadata.stats.indexTimeInMillis)
        assertTrue("Didn't capture search time", secondIterationMetadata.stats.searchTimeInMillis > firstIterationMetadata.stats.searchTimeInMillis)

        hits = waitFor {
            val response = client().makeRequest(
                "GET", "continuous-transform-target-index/_search",
                StringEntity("{}", ContentType.APPLICATION_JSON)
            )
            assertEquals("Request failed", RestStatus.OK, response.restStatus())
            val responseHits = response.asMap().getValue("hits") as Map<*, *>
            val totalDocs = (responseHits["hits"] as ArrayList<*>).fold(0) { sum, bucket ->
                val docCount = ((bucket as Map<*, *>)["_source"] as Map<*, *>)["transform._doc_count"] as Int
                sum + docCount
            }
            assertEquals("Not all documents included in the transform target index", 10000, totalDocs)

            responseHits["hits"] as ArrayList<*>
        }
        hits.forEach {
            val bucket = ((it as Map<*, *>)["_source"] as Map<*, *>)
            if (bucket["flag"] == "N") {
                assertEquals("Transform sum not calculated correctly", 153095.9, bucket["revenue"] as Double, 0.1)
            } else {
                assertEquals("Transform sum not calculated correctly", 719.7, bucket["revenue"] as Double, 0.1)
            }
        }
        disableTransform(transform.id)
    }

    fun `test continuous transform only transforms modified buckets`() {
        val sourceIndex = "modified-bucket-source-index"
        createIndex(sourceIndex, Settings.EMPTY, """"properties":{"iterating_id":{"type":"integer"},"twice_id":{"type":"integer"}}""")
        for (i in 0..47) {
            val jsonString = "{\"iterating_id\": \"$i\",\"twice_id\": \"${i * 2}\"}"
            insertSampleData(sourceIndex, 1, jsonString = jsonString)
        }

        val aggregatorFactories = AggregatorFactories.builder()
        aggregatorFactories.addAggregator(AggregationBuilders.sum("twice_id_sum").field("twice_id"))

        val transform = Transform(
            id = "id_10",
            schemaVersion = 1L,
            enabled = true,
            enabledAt = Instant.now(),
            updatedAt = Instant.now(),
            jobSchedule = IntervalSchedule(Instant.now(), 1, ChronoUnit.MINUTES),
            description = "test transform",
            metadataId = null,
            sourceIndex = sourceIndex,
            targetIndex = "modified-bucket-target-index",
            roles = emptyList(),
            pageSize = 100,
            groups = listOf(
                Histogram(sourceField = "iterating_id", targetField = "id_group", interval = 5.0)
            ),
            continuous = true,
            aggregations = aggregatorFactories
        ).let { createTransform(it, it.id) }

        updateTransformStartTime(transform)

        waitFor { assertTrue("Target transform index was not created", indexExists(transform.targetIndex)) }

        val firstIterationMetadata = waitFor {
            val job = getTransform(transformId = transform.id)
            assertNotNull("Transform job doesn't have metadata set", job.metadataId)
            val transformMetadata = getTransformMetadata(job.metadataId!!)
            assertEquals("Transform did not complete iteration or had incorrect number of documents processed", 48, transformMetadata.stats.documentsProcessed)
            assertEquals("Transform did not complete iteration", null, transformMetadata.afterKey)
            transformMetadata
        }

        assertEquals("Not the expected transform status", TransformMetadata.Status.STARTED, firstIterationMetadata.status)
        assertEquals("Not the expected pages processed", 2L, firstIterationMetadata.stats.pagesProcessed)
        assertEquals("Not the expected documents indexed", 10L, firstIterationMetadata.stats.documentsIndexed)
        assertEquals("Not the expected documents processed", 48L, firstIterationMetadata.stats.documentsProcessed)
        assertTrue("Doesn't capture indexed time", firstIterationMetadata.stats.indexTimeInMillis > 0)
        assertTrue("Didn't capture search time", firstIterationMetadata.stats.searchTimeInMillis > 0)

        // Get all of the buckets
        var hits = waitFor {
            val response = client().makeRequest(
                "GET", "${transform.targetIndex}/_search",
                StringEntity("{\"size\": 25}", ContentType.APPLICATION_JSON)
            )
            assertEquals("Request failed", RestStatus.OK, response.restStatus())
            val responseHits = response.asMap().getValue("hits") as Map<*, *>
            val totalDocs = (responseHits["hits"] as ArrayList<*>).fold(0) { sum, bucket ->
                val docCount = ((bucket as Map<*, *>)["_source"] as Map<*, *>)["transform._doc_count"] as Int
                sum + docCount
            }
            assertEquals("Not all documents included in the transform target index", 48, totalDocs)

            responseHits["hits"] as ArrayList<*>
        }

        // Validate the buckets include the correct information
        hits.forEach {
            val bucket = ((it as Map<*, *>)["_source"] as Map<*, *>)
            val idGroup = (bucket["id_group"] as Double).toInt()
            if (idGroup != 45) {
                val expectedSum = ((idGroup * 2)..((idGroup * 2) + 8) step 2).sum()
                assertEquals("ID sum not calculated correctly", expectedSum, (bucket["twice_id_sum"] as Double).toInt())
            } else {
                // The last bucket will only be partially filled
                assertEquals("ID sum not calculated correctly", 276, (bucket["twice_id_sum"] as Double).toInt())
            }
        }
        // Add more data
        for (i in 48..99) {
            val jsonString = "{\"iterating_id\": \"$i\",\"twice_id\": \"${i * 2}\"}"
            insertSampleData(sourceIndex, 1, jsonString = jsonString)
        }

        waitFor {
            val documentsBehind = getTransformDocumentsBehind(transform.id)[transform.sourceIndex]
            assertEquals("Documents behind not calculated correctly", 52, documentsBehind)
        }

        updateTransformStartTime(transform)

        val secondIterationMetadata = waitFor {
            val job = getTransform(transformId = transform.id)
            assertNotNull("Transform job doesn't have metadata set", job.metadataId)
            val transformMetadata = getTransformMetadata(job.metadataId!!)
            // As the ids 45-47 will be processed a second time when the bucket is recalculated, this number is greater than 100
            assertEquals("Transform did not complete iteration or had incorrect number of documents processed", 103L, transformMetadata.stats.documentsProcessed)
            assertEquals("Transform did not have null afterKey after iteration", null, transformMetadata.afterKey)
            transformMetadata
        }

        assertEquals("Not the expected transform status", TransformMetadata.Status.STARTED, secondIterationMetadata.status)
        assertEquals("More than expected pages processed", 4L, secondIterationMetadata.stats.pagesProcessed)
        assertEquals("More than expected documents indexed", 21L, secondIterationMetadata.stats.documentsIndexed)
        assertEquals("Not the expected documents processed", 103L, secondIterationMetadata.stats.documentsProcessed)
        assertTrue("Doesn't capture indexed time", secondIterationMetadata.stats.indexTimeInMillis > firstIterationMetadata.stats.indexTimeInMillis)
        assertTrue("Didn't capture search time", secondIterationMetadata.stats.searchTimeInMillis > firstIterationMetadata.stats.searchTimeInMillis)

        disableTransform(transform.id)

        hits = waitFor {
            val response = client().makeRequest(
                "GET", "${transform.targetIndex}/_search",
                StringEntity("{\"size\": 25}", ContentType.APPLICATION_JSON)
            )
            assertEquals("Request failed", RestStatus.OK, response.restStatus())
            val responseHits = response.asMap().getValue("hits") as Map<*, *>
            val totalDocs = (responseHits["hits"] as ArrayList<*>).fold(0) { sum, bucket ->
                val docCount = ((bucket as Map<*, *>)["_source"] as Map<*, *>)["transform._doc_count"] as Int
                sum + docCount
            }
            assertEquals("Not all documents included in the transform target index", 100, totalDocs)

            responseHits["hits"] as ArrayList<*>
        }

        hits.forEach {
            val bucket = ((it as Map<*, *>)["_source"] as Map<*, *>)
            val idGroup = (bucket["id_group"] as Double).toInt()
            val expectedSum = ((idGroup * 2)..((idGroup * 2) + 8) step 2).sum()
            assertEquals("ID sum not calculated correctly", expectedSum, (bucket["twice_id_sum"] as Double).toInt())
        }
    }

    fun `test continuous transform with wildcard indices`() {
        validateSourceIndex("wildcard-source-1")
        validateSourceIndex("wildcard-source-2")
        validateSourceIndex("wildcard-source-3")

        val transform = Transform(
            id = "id_11",
            schemaVersion = 1L,
            enabled = true,
            enabledAt = Instant.now(),
            updatedAt = Instant.now(),
            jobSchedule = IntervalSchedule(Instant.now(), 1, ChronoUnit.MINUTES),
            description = "test transform",
            metadataId = null,
            sourceIndex = "wildcard-s*e-*",
            targetIndex = "wildcard-target-index",
            roles = emptyList(),
            pageSize = 100,
            groups = listOf(
                Terms(sourceField = "store_and_fwd_flag", targetField = "flag")
            ),
            continuous = true
        ).let { createTransform(it, it.id) }

        updateTransformStartTime(transform)

        waitFor { assertTrue("Target transform index was not created", indexExists(transform.targetIndex)) }

        val firstIterationMetadata = waitFor {
            val job = getTransform(transformId = transform.id)
            assertNotNull("Transform job doesn't have metadata set", job.metadataId)
            val transformMetadata = getTransformMetadata(job.metadataId!!)
            assertEquals("Transform did not complete iteration or had incorrect number of documents processed", 15000, transformMetadata.stats.documentsProcessed)
            assertEquals("Transform did not complete iteration", null, transformMetadata.afterKey)
            assertNotNull("Continuous stats were not updated", transformMetadata.continuousStats)
            assertNotNull("Continuous stats were set, but lastTimestamp was not", transformMetadata.continuousStats!!.lastTimestamp)
            transformMetadata
        }

        assertEquals("Not the expected transform status", TransformMetadata.Status.STARTED, firstIterationMetadata.status)
        assertEquals("Not the expected pages processed", 6L, firstIterationMetadata.stats.pagesProcessed)
        assertEquals("Not the expected documents indexed", 2L, firstIterationMetadata.stats.documentsIndexed)
        assertEquals("Not the expected documents processed", 15000L, firstIterationMetadata.stats.documentsProcessed)
        assertTrue("Doesn't capture indexed time", firstIterationMetadata.stats.indexTimeInMillis > 0)
        assertTrue("Didn't capture search time", firstIterationMetadata.stats.searchTimeInMillis > 0)

        waitFor {
            val documentsBehind = getTransformDocumentsBehind(transform.id)
            assertNotNull(documentsBehind)
            assertEquals("Not the expected documents behind", 0, documentsBehind.values.sumOf { it as Int })
        }

        // Start the continuous transform again, and make sure it was a no-op
        updateTransformStartTime(transform)

        Thread.sleep(5000)

        val secondIterationMetadata = waitFor {
            val job = getTransform(transformId = transform.id)
            assertNotNull("Transform job doesn't have metadata set", job.metadataId)
            val transformMetadata = getTransformMetadata(job.metadataId!!)
            assertEquals("Transform did not complete iteration or had incorrect number of documents processed", 15000, transformMetadata.stats.documentsProcessed)
            assertEquals("Transform did not have null afterKey after iteration", null, transformMetadata.afterKey)
            assertTrue("Timestamp was not updated", transformMetadata.continuousStats!!.lastTimestamp!!.isAfter(firstIterationMetadata.continuousStats!!.lastTimestamp))
            transformMetadata
        }

        assertEquals("Not the expected transform status", TransformMetadata.Status.STARTED, secondIterationMetadata.status)
        assertEquals("More than expected pages processed", 6, secondIterationMetadata.stats.pagesProcessed)
        assertEquals("More than expected documents indexed", 2L, secondIterationMetadata.stats.documentsIndexed)
        assertEquals("Not the expected documents processed", 15000L, secondIterationMetadata.stats.documentsProcessed)
        assertEquals("Not the expected indexed time", secondIterationMetadata.stats.indexTimeInMillis, firstIterationMetadata.stats.indexTimeInMillis)
        assertEquals("Not the expected search time", secondIterationMetadata.stats.searchTimeInMillis, firstIterationMetadata.stats.searchTimeInMillis)

        disableTransform(transform.id)
    }

    fun `test continuous transform with a lot of buckets`() {

        val sourceIndex = "index_with_lots_of_buckets"

        var requestBody: StringBuilder = StringBuilder(100000)
        for (i in 1..2000) {
            var docPayload: String = """
            {
              "id1": "$i",
              "id2": "${i + 1}"
            }
            """.trimIndent().replace(Regex("[\n\r\\s]"), "")

            requestBody.append("{\"create\":{}}\n").append(docPayload).append('\n')
        }

        createIndexAndBulkInsert(sourceIndex, Settings.EMPTY, null, null, requestBody.toString())

        val transform = Transform(
            id = "id_111",
            schemaVersion = 1L,
            enabled = true,
            enabledAt = Instant.now(),
            updatedAt = Instant.now(),
            jobSchedule = IntervalSchedule(Instant.now(), 1, ChronoUnit.MINUTES),
            description = "test transform",
            metadataId = null,
            sourceIndex = "index_with_lots_of_buckets",
            targetIndex = "index_with_lots_of_buckets_transformed",
            roles = emptyList(),
            pageSize = 1000,
            groups = listOf(
                Terms(sourceField = "id1.keyword", targetField = "id1"),
                Terms(sourceField = "id2.keyword", targetField = "id2")
            ),
            continuous = true
        ).let { createTransform(it, it.id) }

        updateTransformStartTime(transform)

        waitFor { assertTrue("Target transform index was not created", indexExists(transform.targetIndex)) }

        val firstIterationMetadata = waitFor {
            val job = getTransform(transformId = transform.id)
            assertNotNull("Transform job doesn't have metadata set", job.metadataId)
            val transformMetadata = getTransformMetadata(job.metadataId!!)
            assertEquals("Transform did not complete iteration or had incorrect number of documents processed", 2000, transformMetadata.stats.documentsProcessed)
            assertEquals("Transform did not complete iteration", null, transformMetadata.afterKey)
            assertNotNull("Continuous stats were not updated", transformMetadata.continuousStats)
            assertNotNull("Continuous stats were set, but lastTimestamp was not", transformMetadata.continuousStats!!.lastTimestamp)
            transformMetadata
        }

        assertEquals("Not the expected transform status", TransformMetadata.Status.STARTED, firstIterationMetadata.status)
        assertEquals("Not the expected pages processed", 7, firstIterationMetadata.stats.pagesProcessed)
        assertEquals("Not the expected documents indexed", 2000L, firstIterationMetadata.stats.documentsIndexed)
        assertEquals("Not the expected documents processed", 2000L, firstIterationMetadata.stats.documentsProcessed)
        assertTrue("Doesn't capture indexed time", firstIterationMetadata.stats.indexTimeInMillis > 0)
        assertTrue("Didn't capture search time", firstIterationMetadata.stats.searchTimeInMillis > 0)

        disableTransform(transform.id)
    }

    private fun getStrictMappings(): String {
        return """
            "dynamic": "strict",
            "properties": {
                "some-column": {
                    "type": "keyword"
                }
            }
        """.trimIndent()
    }

    private fun validateSourceIndex(indexName: String) {
        if (!indexExists(indexName)) {
            generateNYCTaxiData(indexName)
            assertIndexExists(indexName)
        }
    }

    fun createIndexAndBulkInsert(name: String, settings: Settings, mapping: String?, aliases: String?, bulkData: String) {
        // createIndex(name, settings, mapping, aliases)

        val request = Request("POST", "/$name/_bulk/?refresh=true")
        request.setJsonEntity(bulkData)
        request.options = RequestOptions.DEFAULT.toBuilder().addHeader("content-type", "application/x-ndjson").build()
        var res = client().performRequest(request)
        assertEquals(RestStatus.OK, res.restStatus())

        val refreshRequest = Request("POST", "/$name/_refresh")
        res = client().performRequest(refreshRequest)
        assertEquals(RestStatus.OK, res.restStatus())
    }
}<|MERGE_RESOLUTION|>--- conflicted
+++ resolved
@@ -10,6 +10,7 @@
 import org.opensearch.client.Request
 import org.opensearch.client.RequestOptions
 import org.opensearch.common.settings.Settings
+import org.opensearch.index.query.TermQueryBuilder
 import org.opensearch.indexmanagement.common.model.dimension.DateHistogram
 import org.opensearch.indexmanagement.common.model.dimension.Histogram
 import org.opensearch.indexmanagement.common.model.dimension.Terms
@@ -24,13 +25,12 @@
 import org.opensearch.search.aggregations.AggregationBuilders
 import org.opensearch.search.aggregations.AggregatorFactories
 import org.opensearch.search.aggregations.metrics.ScriptedMetricAggregationBuilder
+import java.lang.Integer.min
 import java.time.Instant
 import java.time.temporal.ChronoUnit
 
 class TransformRunnerIT : TransformRestTestCase() {
 
-<<<<<<< HEAD
-=======
     fun `test transform`() {
         validateSourceIndex("transform-source-index")
 
@@ -46,7 +46,7 @@
             sourceIndex = "transform-source-index",
             targetIndex = "transform-target-index",
             roles = emptyList(),
-            pageSize = 10,
+            pageSize = 100,
             groups = listOf(
                 Terms(sourceField = "store_and_fwd_flag", targetField = "flag")
             )
@@ -86,7 +86,7 @@
             sourceIndex = "transform-source-index",
             targetIndex = "transform-target-index",
             roles = emptyList(),
-            pageSize = 10,
+            pageSize = 100,
             groups = listOf(
                 Terms(sourceField = "store_and_fwd_flag", targetField = "flag")
             ),
@@ -204,7 +204,6 @@
         assertTrue("Didn't capture search time", metadata.stats.searchTimeInMillis > 0)
     }
 
->>>>>>> 307ed550
     fun `test transform with failure during indexing`() {
         validateSourceIndex("transform-source-index")
 
@@ -780,6 +779,179 @@
         disableTransform(transform.id)
     }
 
+    fun `test continuous transforms with null buckets`() {
+        val sourceIndex = "null-bucket-source-index"
+        createIndex(sourceIndex, Settings.EMPTY, """"properties":{"iterating_id":{"type":"integer"},"term_id":{"type":"keyword"},"twice_id":{"type":"integer"}}""")
+        for (i in 0..12) {
+            val jsonString = "{\"iterating_id\": \"$i\",\"term_id\": \"${i % 5}\",\"twice_id\": \"${i * 2}\"}"
+            insertSampleData(sourceIndex, 1, jsonString = jsonString)
+            val idNullJsonString = "{\"iterating_id\": null,\"term_id\": \"${i % 5}\",\"twice_id\": \"${i * 2}\"}"
+            insertSampleData(sourceIndex, 1, jsonString = idNullJsonString)
+            val termNullJsonString = "{\"iterating_id\": \"$i\",\"term_id\": null,\"twice_id\": \"${i * 2}\"}"
+            insertSampleData(sourceIndex, 1, jsonString = termNullJsonString)
+            val bothNullJsonString = "{\"iterating_id\": null,\"term_id\": null,\"twice_id\": \"${i * 2}\"}"
+            insertSampleData(sourceIndex, 1, jsonString = bothNullJsonString)
+        }
+
+        val aggregatorFactories = AggregatorFactories.builder()
+        aggregatorFactories.addAggregator(AggregationBuilders.sum("twice_id_sum").field("twice_id"))
+
+        val transform = Transform(
+            id = "id_12",
+            schemaVersion = 1L,
+            enabled = true,
+            enabledAt = Instant.now(),
+            updatedAt = Instant.now(),
+            jobSchedule = IntervalSchedule(Instant.now(), 1, ChronoUnit.MINUTES),
+            description = "test transform",
+            metadataId = null,
+            sourceIndex = sourceIndex,
+            targetIndex = "null-bucket-target-index",
+            roles = emptyList(),
+            pageSize = 100,
+            groups = listOf(
+                Histogram(sourceField = "iterating_id", targetField = "id_group", interval = 5.0),
+                Terms(sourceField = "term_id", targetField = "id_term")
+            ),
+            continuous = true,
+            aggregations = aggregatorFactories
+        ).let { createTransform(it, it.id) }
+
+        updateTransformStartTime(transform)
+
+        waitFor { assertTrue("Target transform index was not created", indexExists(transform.targetIndex)) }
+
+        val firstIterationMetadata = waitFor {
+            val job = getTransform(transformId = transform.id)
+            assertNotNull("Transform job doesn't have metadata set", job.metadataId)
+            val transformMetadata = getTransformMetadata(job.metadataId!!)
+            assertEquals("Transform did not complete iteration or had incorrect number of documents processed", 52, transformMetadata.stats.documentsProcessed)
+            assertEquals("Transform did not complete iteration", null, transformMetadata.afterKey)
+            transformMetadata
+        }
+
+        assertEquals("Not the expected transform status", TransformMetadata.Status.STARTED, firstIterationMetadata.status)
+        assertEquals("Not the expected pages processed", 2L, firstIterationMetadata.stats.pagesProcessed)
+        assertEquals("Not the expected documents indexed", 22L, firstIterationMetadata.stats.documentsIndexed)
+        assertEquals("Not the expected documents processed", 52L, firstIterationMetadata.stats.documentsProcessed)
+        assertTrue("Doesn't capture indexed time", firstIterationMetadata.stats.indexTimeInMillis > 0)
+        assertTrue("Didn't capture search time", firstIterationMetadata.stats.searchTimeInMillis > 0)
+
+        // Get all of the buckets
+        var hits = waitFor {
+            val response = client().makeRequest(
+                "GET", "${transform.targetIndex}/_search",
+                StringEntity("{\"size\": 25}", ContentType.APPLICATION_JSON)
+            )
+            assertEquals("Request failed", RestStatus.OK, response.restStatus())
+            val responseHits = response.asMap().getValue("hits") as Map<*, *>
+            val totalDocs = (responseHits["hits"] as ArrayList<*>).fold(0) { sum, bucket ->
+                val docCount = ((bucket as Map<*, *>)["_source"] as Map<*, *>)["transform._doc_count"] as Int
+                sum + docCount
+            }
+            assertEquals("Not all documents included in the transform target index", 52, totalDocs)
+
+            responseHits["hits"] as ArrayList<*>
+        }
+
+        // Validate the buckets include the correct information
+        hits.forEach {
+            val bucket = ((it as Map<*, *>)["_source"] as Map<*, *>)
+            val idGroup = (bucket["id_group"] as Double?)?.toInt()
+            val idTerm = (bucket["id_term"] as String?)?.toInt()
+            if (idGroup == null) {
+                if (idTerm == null) {
+                    val expectedSum = (0..(24) step 2).sum()
+                    assertEquals("ID sum not calculated correctly", expectedSum, (bucket["twice_id_sum"] as Double).toInt())
+                } else {
+                    val expectedSum = ((idTerm * 2)..(24) step 10).sum()
+                    assertEquals("ID sum not calculated correctly", expectedSum, (bucket["twice_id_sum"] as Double).toInt())
+                }
+            } else if (idTerm == null) {
+                // use the min to get the correct sum for the half full top bucket
+                val expectedSum = ((idGroup * 2)..(min(idGroup * 2 + 8, 24)) step 2).sum()
+                assertEquals("ID sum not calculated correctly", expectedSum, (bucket["twice_id_sum"] as Double).toInt())
+            } else {
+                val expectedSum = idGroup * 2 + idTerm * 2
+                assertEquals("ID sum not calculated correctly", expectedSum, (bucket["twice_id_sum"] as Double).toInt())
+            }
+        }
+
+        // Add more data, don't add any to the (null, null) bucket to check that it won't be updated without new data
+        for (i in 13..24) {
+            val jsonString = "{\"iterating_id\": \"$i\",\"term_id\": \"${i % 5}\",\"twice_id\": \"${i * 2}\"}"
+            insertSampleData(sourceIndex, 1, jsonString = jsonString)
+            val idNullJsonString = "{\"iterating_id\": null,\"term_id\": \"${i % 5}\",\"twice_id\": \"${i * 2}\"}"
+            insertSampleData(sourceIndex, 1, jsonString = idNullJsonString)
+            val termNullJsonString = "{\"iterating_id\": \"$i\",\"term_id\": null,\"twice_id\": \"${i * 2}\"}"
+            insertSampleData(sourceIndex, 1, jsonString = termNullJsonString)
+        }
+
+        waitFor {
+            val documentsBehind = getTransformDocumentsBehind(transform.id)[transform.sourceIndex]
+            assertEquals("Documents behind not calculated correctly", 36, documentsBehind)
+        }
+
+        updateTransformStartTime(transform)
+
+        val secondIterationMetadata = waitFor {
+            val job = getTransform(transformId = transform.id)
+            assertNotNull("Transform job doesn't have metadata set", job.metadataId)
+            val transformMetadata = getTransformMetadata(job.metadataId!!)
+            assertEquals("Transform did not complete iteration or had incorrect number of documents processed", 104L, transformMetadata.stats.documentsProcessed)
+            assertEquals("Transform did not have null afterKey after iteration", null, transformMetadata.afterKey)
+            transformMetadata
+        }
+
+        assertEquals("Not the expected transform status", TransformMetadata.Status.STARTED, secondIterationMetadata.status)
+        assertEquals("More than expected pages processed", 4L, secondIterationMetadata.stats.pagesProcessed)
+        assertEquals("More than expected documents indexed", 42L, secondIterationMetadata.stats.documentsIndexed)
+        assertEquals("Not the expected documents processed", 104L, secondIterationMetadata.stats.documentsProcessed)
+        assertTrue("Doesn't capture indexed time", secondIterationMetadata.stats.indexTimeInMillis > firstIterationMetadata.stats.indexTimeInMillis)
+        assertTrue("Didn't capture search time", secondIterationMetadata.stats.searchTimeInMillis > firstIterationMetadata.stats.searchTimeInMillis)
+
+        disableTransform(transform.id)
+
+        hits = waitFor {
+            val response = client().makeRequest(
+                "GET", "${transform.targetIndex}/_search",
+                StringEntity("{\"size\": 40}", ContentType.APPLICATION_JSON)
+            )
+            assertEquals("Request failed", RestStatus.OK, response.restStatus())
+            val responseHits = response.asMap().getValue("hits") as Map<*, *>
+            val totalDocs = (responseHits["hits"] as ArrayList<*>).fold(0) { sum, bucket ->
+                val docCount = ((bucket as Map<*, *>)["_source"] as Map<*, *>)["transform._doc_count"] as Int
+                sum + docCount
+            }
+            assertEquals("Not all documents included in the transform target index", 88, totalDocs)
+
+            responseHits["hits"] as ArrayList<*>
+        }
+
+        // Validate the buckets include the correct information
+        hits.forEach {
+            val bucket = ((it as Map<*, *>)["_source"] as Map<*, *>)
+            val idGroup = (bucket["id_group"] as Double?)?.toInt()
+            val idTerm = (bucket["id_term"] as String?)?.toInt()
+            if (idGroup == null) {
+                if (idTerm == null) {
+                    val expectedSum = (0..(24) step 2).sum()
+                    assertEquals("ID sum not calculated correctly", expectedSum, (bucket["twice_id_sum"] as Double).toInt())
+                } else {
+                    val expectedSum = ((idTerm * 2)..(48) step 10).sum()
+                    assertEquals("ID sum not calculated correctly", expectedSum, (bucket["twice_id_sum"] as Double).toInt())
+                }
+            } else if (idTerm == null) {
+                // use the min to get the correct sum for the half full top bucket
+                val expectedSum = ((idGroup * 2)..(idGroup * 2 + 8) step 2).sum()
+                assertEquals("ID sum not calculated correctly", expectedSum, (bucket["twice_id_sum"] as Double).toInt())
+            } else {
+                val expectedSum = idGroup * 2 + idTerm * 2
+                assertEquals("ID sum not calculated correctly", expectedSum, (bucket["twice_id_sum"] as Double).toInt())
+            }
+        }
+    }
+
     fun `test continuous transform with a lot of buckets`() {
 
         val sourceIndex = "index_with_lots_of_buckets"
