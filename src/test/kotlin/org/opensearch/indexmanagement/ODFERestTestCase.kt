--- conflicted
+++ resolved
@@ -6,15 +6,8 @@
 package org.opensearch.indexmanagement
 
 import org.apache.http.HttpHost
-<<<<<<< HEAD
-import org.opensearch.action.admin.cluster.node.tasks.list.ListTasksAction
-import org.opensearch.client.Request
-import org.opensearch.client.Response
-import org.opensearch.client.RestClient
-=======
 import org.opensearch.client.RestClient
 import org.opensearch.common.io.PathUtils
->>>>>>> d91df69c
 import org.opensearch.common.settings.Settings
 import org.opensearch.commons.ConfigConstants.OPENSEARCH_SECURITY_SSL_HTTP_ENABLED
 import org.opensearch.commons.ConfigConstants.OPENSEARCH_SECURITY_SSL_HTTP_KEYSTORE_FILEPATH
@@ -24,10 +17,6 @@
 import org.opensearch.commons.rest.SecureRestClientBuilder
 import org.opensearch.test.rest.OpenSearchRestTestCase
 import java.io.IOException
-<<<<<<< HEAD
-import java.util.*
-=======
->>>>>>> d91df69c
 
 abstract class ODFERestTestCase : OpenSearchRestTestCase() {
 
@@ -37,63 +26,6 @@
 
     override fun getProtocol(): String = if (isHttps()) "https" else "http"
 
-<<<<<<< HEAD
-    companion object {
-        @JvmStatic
-        @Throws(IOException::class)
-        protected fun waitForRunningTasks(client: RestClient) {
-            val runningTasks: MutableSet<String> = runningTasks(client.performRequest(Request("GET", "/_tasks?detailed")))
-            if (runningTasks.isEmpty()) {
-                return
-            }
-            val stillRunning = ArrayList<String>(runningTasks)
-            fail("${Date()}: There are still tasks running after this test that might break subsequent tests: \n${stillRunning.joinToString("\n")}.")
-        }
-
-        @Suppress("UNCHECKED_CAST")
-        @Throws(IOException::class)
-        private fun runningTasks(response: Response): MutableSet<String> {
-            val runningTasks: MutableSet<String> = HashSet()
-            val nodes = entityAsMap(response)["nodes"] as Map<String, Any>?
-            for ((_, value) in nodes!!) {
-                val nodeInfo = value as Map<String, Any>
-                val nodeTasks = nodeInfo["tasks"] as Map<String, Any>?
-                for ((_, value1) in nodeTasks!!) {
-                    val task = value1 as Map<String, Any>
-                    // Ignore the task list API - it doesn't count against us
-                    if (task["action"] == ListTasksAction.NAME || task["action"] == ListTasksAction.NAME + "[n]") continue
-                    // runningTasks.add(task["action"].toString() + " | " + task["description"].toString())
-                    runningTasks.add(task.toString())
-                }
-            }
-            return runningTasks
-        }
-
-        @JvmStatic
-        protected fun waitForThreadPools(client: RestClient) {
-            val response = client.performRequest(Request("GET", "/_cat/thread_pool?format=json"))
-
-            val xContentType = XContentType.fromMediaType(response.entity.contentType.value)
-            xContentType.xContent().createParser(
-                NamedXContentRegistry.EMPTY, DeprecationHandler.THROW_UNSUPPORTED_OPERATION,
-                response.entity.content
-            ).use { parser ->
-                for (index in parser.list()) {
-                    val jsonObject: Map<*, *> = index as java.util.HashMap<*, *>
-                    val active = (jsonObject["active"] as String).toInt()
-                    val queue = (jsonObject["queue"] as String).toInt()
-                    val name = jsonObject["name"]
-                    val trueActive = if (name == "management") active - 1 else active
-                    if (trueActive > 0 || queue > 0) {
-                        fail("Still active threadpools in cluster: $jsonObject")
-                    }
-                }
-            }
-        }
-    }
-
-=======
->>>>>>> d91df69c
     /**
      * Returns the REST client settings used for super-admin actions like cleaning up after the test has completed.
      */
@@ -115,31 +47,16 @@
             val keystore = settings.get(OPENSEARCH_SECURITY_SSL_HTTP_KEYSTORE_FILEPATH)
             return when (keystore != null) {
                 true -> {
-                    println("Build super admin client")
                     // create adminDN (super-admin) client
-                    // val uri = javaClass.classLoader.getResource("security/sample.pem")?.toURI()
-                    // val configPath = PathUtils.get(uri).parent.toAbsolutePath()
-                    // SecureRestClientBuilder(settings, configPath).setSocketTimeout(60000).build()
-
-                    val userName = System.getProperty("user")
-                    val password = System.getProperty("password")
-                    println("Build client with user:password $userName:$password")
-                    hosts.map {
-                        println("Host uri ${it.toURI()}")
-                    }
-                    SecureRestClientBuilder(hosts, isHttps(), userName, password)
-                        .setSocketTimeout(60000).build()
+                    val uri = javaClass.classLoader.getResource("security/sample.pem")?.toURI()
+                    val configPath = PathUtils.get(uri).parent.toAbsolutePath()
+                    SecureRestClientBuilder(settings, configPath, hosts).setSocketTimeout(5000).build()
                 }
                 false -> {
                     // create client with passed user
-                    println("Build admin client")
                     val userName = System.getProperty("user")
                     val password = System.getProperty("password")
-                    println("Build client with user:password $userName:$password")
-                    hosts.map {
-                        println("Host uri ${it.toURI()}")
-                    }
-                    SecureRestClientBuilder(hosts, isHttps(), userName, password).setSocketTimeout(60000).build()
+                    SecureRestClientBuilder(hosts, isHttps(), userName, password).setSocketTimeout(5000).build()
                 }
             }
         } else {
