--- conflicted
+++ resolved
@@ -5,17 +5,11 @@
 
 package org.opensearch.indexmanagement.adminpanel.notification.action.get
 
-import GetLRONConfigsRequest
 import org.apache.logging.log4j.LogManager
-import org.opensearch.ExceptionsHelper
+import org.opensearch.OpenSearchStatusException
 import org.opensearch.action.ActionListener
-<<<<<<< HEAD
 import org.opensearch.action.get.GetRequest
 import org.opensearch.action.get.GetResponse
-=======
-import org.opensearch.action.search.SearchRequest
-import org.opensearch.action.search.SearchResponse
->>>>>>> 5d1661ad
 import org.opensearch.action.support.ActionFilters
 import org.opensearch.action.support.HandledTransportAction
 import org.opensearch.client.node.NodeClient
@@ -25,22 +19,13 @@
 import org.opensearch.core.xcontent.NamedXContentRegistry
 import org.opensearch.commons.ConfigConstants
 import org.opensearch.commons.authuser.User
-import org.opensearch.index.IndexNotFoundException
-import org.opensearch.index.query.IdsQueryBuilder
-import org.opensearch.index.query.Operator
-import org.opensearch.index.query.QueryBuilders
 import org.opensearch.indexmanagement.IndexManagementPlugin
 import org.opensearch.indexmanagement.adminpanel.notification.LRONConfigResponse
 import org.opensearch.indexmanagement.adminpanel.notification.model.LRONConfig
-<<<<<<< HEAD
 import org.opensearch.indexmanagement.opensearchapi.parseFromGetResponse
-=======
-import org.opensearch.indexmanagement.opensearchapi.parseFromSearchResponse
->>>>>>> 5d1661ad
 import org.opensearch.indexmanagement.settings.IndexManagementSettings
 import org.opensearch.indexmanagement.util.SecurityUtils
-import org.opensearch.indexmanagement.util._ID
-import org.opensearch.search.builder.SearchSourceBuilder
+import org.opensearch.rest.RestStatus
 import org.opensearch.tasks.Task
 import org.opensearch.transport.TransportService
 
@@ -51,13 +36,8 @@
     val clusterService: ClusterService,
     val settings: Settings,
     val xContentRegistry: NamedXContentRegistry,
-<<<<<<< HEAD
 ) : HandledTransportAction<GetLRONConfigRequest, LRONConfigResponse>(
     GetLRONConfigAction.NAME, transportService, actionFilters, ::GetLRONConfigRequest
-=======
-) : HandledTransportAction<GetLRONConfigsRequest, GetLRONConfigsResponse>(
-    GetLRONConfigAction.NAME, transportService, actionFilters, ::GetLRONConfigsRequest
->>>>>>> 5d1661ad
 ) {
     @Volatile
     private var filterByEnabled = IndexManagementSettings.FILTER_BY_BACKEND_ROLES.get(settings)
@@ -69,30 +49,15 @@
         }
     }
 
-<<<<<<< HEAD
     override fun doExecute(task: Task, request: GetLRONConfigRequest, listener: ActionListener<LRONConfigResponse>) {
-=======
-    override fun doExecute(
-        task: Task,
-        request: GetLRONConfigsRequest,
-        listener: ActionListener<GetLRONConfigsResponse>
-    ) {
->>>>>>> 5d1661ad
         GetLRONConfigHandler(client, listener, request).start()
     }
 
     inner class GetLRONConfigHandler(
         private val client: NodeClient,
-<<<<<<< HEAD
         private val actionListener: ActionListener<LRONConfigResponse>,
         private val request: GetLRONConfigRequest,
         private val user: User? = SecurityUtils.buildUser(client.threadPool().threadContext)
-=======
-        private val actionListener: ActionListener<GetLRONConfigsResponse>,
-        private val request: GetLRONConfigsRequest,
-        private val user: User? = SecurityUtils.buildUser(client.threadPool().threadContext),
-        private val configTypes: MutableList<String> = mutableListOf()
->>>>>>> 5d1661ad
     ) {
         fun start() {
             val threadContext = client.threadPool().threadContext
@@ -103,17 +68,12 @@
                 if (!SecurityUtils.validateUserConfiguration(user, filterByEnabled, actionListener)) {
                     return
                 }
-<<<<<<< HEAD
                 val getRequest = GetRequest().id(request.docID).index(IndexManagementPlugin.ADMIN_PANEL_INDEX)
                 client.get(getRequest, ActionListener.wrap(::onGetResponse, actionListener::onFailure))
-=======
-                executeSearch()
->>>>>>> 5d1661ad
             }
             return
         }
 
-<<<<<<< HEAD
         private fun onGetResponse(response: GetResponse) {
             if (!response.isExists) {
                 actionListener.onFailure(OpenSearchStatusException("lronConfig ${request.docID} not found", RestStatus.NOT_FOUND))
@@ -150,61 +110,6 @@
                     )
                 )
             }
-=======
-        private fun executeSearch() {
-            val params = request.searchParams
-            val user = SecurityUtils.buildUser(client.threadPool().threadContext)
-
-            val sortBuilder = params.getSortBuilder()
-
-            val queryBuilder = QueryBuilders.boolQuery()
-                .must(
-                    QueryBuilders
-                        .queryStringQuery(params.queryString)
-                        .defaultOperator(Operator.OR)
-                        .field(_ID)
-                )
-
-            if (request.docIds.isNotEmpty()) {
-                val idsQueryBuilder = IdsQueryBuilder().addIds(*request.docIds)
-                queryBuilder.must(idsQueryBuilder)
-            }
-
-            // Add user filter if enabled
-            SecurityUtils.addUserFilter(user, queryBuilder, filterByEnabled, "lron_config.user")
-
-            val searchSourceBuilder = SearchSourceBuilder()
-                .query(queryBuilder)
-                .sort(sortBuilder)
-                .from(params.from)
-                .size(params.size)
-                .seqNoAndPrimaryTerm(true)
-
-            val searchRequest = SearchRequest()
-                .source(searchSourceBuilder)
-                .indices(IndexManagementPlugin.ADMIN_PANEL_INDEX)
-
-            client.search(
-                searchRequest,
-                object : ActionListener<SearchResponse> {
-                    override fun onResponse(response: SearchResponse) {
-                        val totalConfigs = response.hits.totalHits?.value ?: 0
-                        val lronConfigs =
-                            parseFromSearchResponse(response, xContentRegistry, LRONConfig.Companion::parse)
-                        actionListener.onResponse(GetLRONConfigsResponse(lronConfigs, totalConfigs.toInt(), false))
-                    }
-
-                    override fun onFailure(t: Exception) {
-                        if (t is IndexNotFoundException) {
-                            // config index hasn't been initialized, catch this here and show empty result on Kibana
-                            actionListener.onResponse(GetLRONConfigsResponse(emptyList(), 0))
-                            return
-                        }
-                        actionListener.onFailure(ExceptionsHelper.unwrapCause(t) as Exception)
-                    }
-                }
-            )
->>>>>>> 5d1661ad
         }
     }
 }