--- conflicted
+++ resolved
@@ -110,14 +110,8 @@
     private val clusterService: ClusterService,
     private val threadPool: ThreadPool,
     indexManagementIndices: IndexManagementIndices,
-<<<<<<< HEAD
-    private val metadataService: MetadataService,
-    private val templateService: ISMTemplateService,
     private val indexMetadataProvider: IndexMetadataProvider,
     private val xContentRegistry: NamedXContentRegistry
-=======
-    private val indexMetadataProvider: IndexMetadataProvider
->>>>>>> 2c84ffb0
 ) : ClusterStateListener,
     CoroutineScope by CoroutineScope(SupervisorJob() + Dispatchers.Default + CoroutineName("ManagedIndexCoordinator")),
     LifecycleListener() {
