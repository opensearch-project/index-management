/*
 * Copyright OpenSearch Contributors
 * SPDX-License-Identifier: Apache-2.0
 */

package org.opensearch.indexmanagement.indexstatemanagement.transport.action.explain

import org.apache.logging.log4j.LogManager
import org.opensearch.ExceptionsHelper
import org.opensearch.OpenSearchSecurityException
import org.opensearch.action.ActionListener
import org.opensearch.action.admin.cluster.state.ClusterStateRequest
import org.opensearch.action.admin.cluster.state.ClusterStateResponse
import org.opensearch.action.get.GetResponse
import org.opensearch.action.get.MultiGetRequest
import org.opensearch.action.get.MultiGetResponse
import org.opensearch.action.search.SearchRequest
import org.opensearch.action.search.SearchResponse
import org.opensearch.action.support.ActionFilters
import org.opensearch.action.support.HandledTransportAction
import org.opensearch.action.support.IndicesOptions
import org.opensearch.action.support.master.AcknowledgedResponse
import org.opensearch.client.node.NodeClient
import org.opensearch.cluster.metadata.IndexMetadata
import org.opensearch.cluster.service.ClusterService
import org.opensearch.common.inject.Inject
import org.opensearch.common.util.concurrent.ThreadContext
import org.opensearch.common.xcontent.LoggingDeprecationHandler
import org.opensearch.common.xcontent.NamedXContentRegistry
import org.opensearch.common.xcontent.XContentHelper
import org.opensearch.common.xcontent.XContentType
import org.opensearch.commons.ConfigConstants
import org.opensearch.commons.authuser.User
import org.opensearch.index.IndexNotFoundException
import org.opensearch.index.query.Operator
import org.opensearch.index.query.QueryBuilders
import org.opensearch.indexmanagement.IndexManagementPlugin.Companion.INDEX_MANAGEMENT_INDEX
import org.opensearch.indexmanagement.indexstatemanagement.ManagedIndexCoordinator.Companion.MAX_HITS
import org.opensearch.indexmanagement.indexstatemanagement.model.ManagedIndexConfig
import org.opensearch.indexmanagement.indexstatemanagement.model.ManagedIndexMetaData
import org.opensearch.indexmanagement.indexstatemanagement.model.Policy
import org.opensearch.indexmanagement.indexstatemanagement.opensearchapi.getManagedIndexMetadata
import org.opensearch.indexmanagement.indexstatemanagement.transport.action.managedIndex.ManagedIndexAction
import org.opensearch.indexmanagement.indexstatemanagement.transport.action.managedIndex.ManagedIndexRequest
import org.opensearch.indexmanagement.indexstatemanagement.util.isMetadataMoved
import org.opensearch.indexmanagement.indexstatemanagement.util.managedIndexMetadataID
import org.opensearch.indexmanagement.opensearchapi.parseWithType
import org.opensearch.indexmanagement.util.SecurityUtils.Companion.buildUser
import org.opensearch.search.SearchHit
import org.opensearch.search.builder.SearchSourceBuilder
import org.opensearch.search.fetch.subphase.FetchSourceContext.FETCH_SOURCE
import org.opensearch.search.sort.SortBuilders
import org.opensearch.search.sort.SortOrder
import org.opensearch.tasks.Task
import org.opensearch.transport.TransportService

private val log = LogManager.getLogger(TransportExplainAction::class.java)

@Suppress("SpreadOperator")
class TransportExplainAction @Inject constructor(
    val client: NodeClient,
    transportService: TransportService,
    actionFilters: ActionFilters,
    val clusterService: ClusterService,
    val xContentRegistry: NamedXContentRegistry
) : HandledTransportAction<ExplainRequest, ExplainResponse>(
    ExplainAction.NAME, transportService, actionFilters, ::ExplainRequest
) {

    override fun doExecute(task: Task, request: ExplainRequest, listener: ActionListener<ExplainResponse>) {
        ExplainHandler(client, listener, request).start()
    }

    /**
     * first search config index to find out managed indices
     * then retrieve metadata of these managed indices
     * special case: when user explicitly query for an un-managed index
     * return this index with its policy id shown 'null' meaning it's not managed
     */
    inner class ExplainHandler(
        private val client: NodeClient,
        private val actionListener: ActionListener<ExplainResponse>,
        private val request: ExplainRequest,
        private val user: User? = buildUser(client.threadPool().threadContext)
    ) {
        private val indices: List<String> = request.indices
        private val explainAll: Boolean = indices.isEmpty()
        private val wildcard: Boolean = indices.any { it.contains("*") }
        private val showPolicy: Boolean = request.showPolicy

        // map of index to index metadata got from config index job
        private val managedIndicesMetaDataMap: MutableMap<String, Map<String, String?>> = mutableMapOf()
        private val managedIndices: MutableList<String> = mutableListOf()

        private val indexNames: MutableList<String> = mutableListOf()
        private val enabledState: MutableMap<String, Boolean> = mutableMapOf()
        private val indexPolicyIDs = mutableListOf<String?>()
        private val indexMetadatas = mutableListOf<ManagedIndexMetaData?>()
        private var totalManagedIndices = 0
        private val appliedPolicies: MutableMap<String, Policy?> = mutableMapOf()

        @Suppress("SpreadOperator", "NestedBlockDepth")
        fun start() {
            log.debug(
                "User and roles string from thread context: ${client.threadPool().threadContext.getTransient<String>(
                    ConfigConstants.OPENSEARCH_SECURITY_USER_INFO_THREAD_CONTEXT
                )}"
            )
            val params = request.searchParams

            val sortBuilder = SortBuilders
                .fieldSort(params.sortField)
                .order(SortOrder.fromString(params.sortOrder))

            val queryBuilder = QueryBuilders.boolQuery()
                .must(
                    QueryBuilders
                        .queryStringQuery(params.queryString)
                        .defaultField("managed_index.name")
                        .defaultOperator(Operator.AND)
                )

            var searchSourceBuilder = SearchSourceBuilder()
                .from(params.from)
                .fetchSource(FETCH_SOURCE)
                .seqNoAndPrimaryTerm(true)
                .version(true)
                .sort(sortBuilder)

            if (!explainAll) {
                searchSourceBuilder = searchSourceBuilder.size(MAX_HITS)
                if (wildcard) { // explain/index*
                    indices.forEach {
                        if (it.contains("*")) {
                            queryBuilder.should(QueryBuilders.wildcardQuery("managed_index.index", it))
                        } else {
                            queryBuilder.should(QueryBuilders.termsQuery("managed_index.index", it))
                        }
                    }
                } else { // explain/{index}
                    queryBuilder.filter(QueryBuilders.termsQuery("managed_index.index", indices))
                }
            } else { // explain all
                searchSourceBuilder = searchSourceBuilder.size(params.size)
                queryBuilder.filter(QueryBuilders.existsQuery("managed_index"))
            }

            searchSourceBuilder = searchSourceBuilder.query(queryBuilder)

            val searchRequest = SearchRequest()
                .indices(INDEX_MANAGEMENT_INDEX)
                .source(searchSourceBuilder)

            client.threadPool().threadContext.stashContext().use { threadContext ->
                client.search(
                    searchRequest,
                    object : ActionListener<SearchResponse> {
                        override fun onResponse(response: SearchResponse) {
                            val totalHits = response.hits.totalHits
                            if (totalHits != null) {
                                totalManagedIndices = totalHits.value.toInt()
                            }

                            parseSearchHits(response.hits.hits)
                            // response.hits.hits.map {
                            //     val hitMap = it.sourceAsMap["managed_index"] as Map<String, Any>
                            //     val managedIndex = hitMap["index"] as String
                            //     managedIndices.add(managedIndex)
                            //     enabledState[managedIndex] = hitMap["enabled"] as Boolean
                            //     managedIndicesMetaDataMap[managedIndex] = mapOf(
                            //         "index" to hitMap["index"] as String?,
                            //         "index_uuid" to hitMap["index_uuid"] as String?,
                            //         "policy_id" to hitMap["policy_id"] as String?,
                            //         "enabled" to hitMap["enabled"]?.toString()
                            //     )
                            //     if (showPolicy) {
                            //         val map = hitMap["policy"] as MutableMap<String, Any>
                            //         if (map.containsKey(Policy.USER_FIELD))
                            //             map.remove(Policy.USER_FIELD)
                            //         appliedPolicies[managedIndex] = map.toString()
                            //     }
                            // }

                            // explain all only return managed indices
                            if (explainAll) {
                                if (managedIndices.size == 0) {
                                    // edge case: if specify query param pagination size to be 0
                                    // we still show total managed indices
                                    sendResponse(indexNames, indexMetadatas, indexPolicyIDs, enabledState, totalManagedIndices, appliedPolicies)
                                    return
                                } else {
                                    indexNames.addAll(managedIndices)
                                    getMetadata(managedIndices, threadContext)
                                    return
                                }
                            }

                            // explain/{index} return results for all indices
                            indexNames.addAll(indices)
                            getMetadata(indices, threadContext)
                        }

                        override fun onFailure(t: Exception) {
                            if (t is IndexNotFoundException) {
                                // config index hasn't been initialized
                                // show all requested indices not managed
                                if (indices.isNotEmpty()) {
                                    indexNames.addAll(indices)
                                    getMetadata(indices, threadContext)
                                    return
                                }
                                sendResponse(indexNames, indexMetadatas, indexPolicyIDs, enabledState, totalManagedIndices, appliedPolicies)
                                return
                            }
                            actionListener.onFailure(ExceptionsHelper.unwrapCause(t) as Exception)
                        }
                    }
                )
            }
        }

        @Suppress("SpreadOperator")
        fun getMetadata(indices: List<String>, threadContext: ThreadContext.StoredContext) {
            val clusterStateRequest = ClusterStateRequest()
            val strictExpandIndicesOptions = IndicesOptions.strictExpand()

            clusterStateRequest.clear()
                .indices(*indices.toTypedArray())
                .metadata(true)
                .local(request.local)
                .masterNodeTimeout(request.masterTimeout)
                .indicesOptions(strictExpandIndicesOptions)

            client.admin().cluster().state(
                clusterStateRequest,
                object : ActionListener<ClusterStateResponse> {
                    override fun onResponse(response: ClusterStateResponse) {
                        onClusterStateResponse(response, threadContext)
                    }

                    override fun onFailure(t: Exception) {
                        actionListener.onFailure(ExceptionsHelper.unwrapCause(t) as Exception)
                    }
                }
            )
        }

        fun onClusterStateResponse(clusterStateResponse: ClusterStateResponse, threadContext: ThreadContext.StoredContext) {
            val clusterStateIndexMetadatas = clusterStateResponse.state.metadata.indices.map { it.key to it.value }.toMap()

            if (wildcard) {
                indexNames.clear() // clear wildcard (index*) from indexNames
                clusterStateIndexMetadatas.forEach { indexNames.add(it.key) }
            }

            val indices = clusterStateIndexMetadatas.map { it.key to it.value.indexUUID }.toMap()
            val mgetMetadataReq = MultiGetRequest()
            indices.map { it.value }.forEach { uuid ->
                mgetMetadataReq.add(MultiGetRequest.Item(INDEX_MANAGEMENT_INDEX, managedIndexMetadataID(uuid)).routing(uuid))
            }
            client.multiGet(
                mgetMetadataReq,
                object : ActionListener<MultiGetResponse> {
                    override fun onResponse(response: MultiGetResponse) {
                        val metadataMap = response.responses.map { it.id to getMetadata(it.response)?.toMap() }.toMap()
                        buildResponse(indices, metadataMap, clusterStateIndexMetadatas, threadContext)
                    }

                    override fun onFailure(t: Exception) {
                        actionListener.onFailure(ExceptionsHelper.unwrapCause(t) as Exception)
                    }
                }
            )
        }

        // metadataMap: doc id -> metadataMap, doc id for metadata is [managedIndexMetadataID(indexUuid)]
        fun buildResponse(
            indices: Map<String, String>,
            metadataMap: Map<String, Map<String, String>?>,
            clusterStateIndexMetadatas: Map<String, IndexMetadata>,
            threadContext: ThreadContext.StoredContext
        ) {

            // cluster state response will not resisting the sort order
            // so use the order from previous search result saved in indexNames
            for (indexName in indexNames) {
                var managedIndexMetadataMap = managedIndicesMetaDataMap[indexName]
                indexPolicyIDs.add(managedIndexMetadataMap?.get("policy_id")) // use policyID from metadata

                val clusterStateMetadata = clusterStateIndexMetadatas[indexName]?.getManagedIndexMetadata()
                var managedIndexMetadata: ManagedIndexMetaData? = null
                val configIndexMetadataMap = metadataMap[indices[indexName]?.let { managedIndexMetadataID(it) }]
                if (managedIndexMetadataMap != null) {
                    if (configIndexMetadataMap != null) { // if has metadata saved, use that
                        managedIndexMetadataMap = configIndexMetadataMap
                    }
                    if (managedIndexMetadataMap.isNotEmpty()) {
                        managedIndexMetadata = ManagedIndexMetaData.fromMap(managedIndexMetadataMap)
                    }

                    if (!isMetadataMoved(clusterStateMetadata, configIndexMetadataMap, log)) {
                        val info = mapOf("message" to "Metadata is pending migration")
                        managedIndexMetadata = clusterStateMetadata?.copy(info = info)
                    }
                }
                indexMetadatas.add(managedIndexMetadata)
            }
            managedIndicesMetaDataMap.clear()

            if (user == null || indexNames.isEmpty()) {
                sendResponse(indexNames, indexMetadatas, indexPolicyIDs, enabledState, totalManagedIndices, appliedPolicies)
            } else {
                filterAndSendResponse(threadContext)
            }
        }

        private fun filterAndSendResponse(threadContext: ThreadContext.StoredContext) {
            threadContext.restore()
            val filteredIndices = mutableListOf<String>()
            val filteredMetadata = mutableListOf<ManagedIndexMetaData?>()
            val filteredPolicies = mutableListOf<String?>()
            val enabledStatus = mutableMapOf<String, Boolean>()
            val filteredAppliedPolicies = mutableMapOf<String, Policy?>()
            filter(0, filteredIndices, filteredMetadata, filteredPolicies, enabledStatus, filteredAppliedPolicies)
        }

        @Suppress("LongParameterList")
        private fun filter(
            current: Int,
            filteredIndices: MutableList<String>,
            filteredMetadata: MutableList<ManagedIndexMetaData?>,
            filteredPolicies: MutableList<String?>,
            enabledStatus: MutableMap<String, Boolean>,
            filteredAppliedPolicies: MutableMap<String, Policy?>
        ) {
            val request = ManagedIndexRequest().indices(indexNames[current])
            client.execute(
                ManagedIndexAction.INSTANCE,
                request,
                object : ActionListener<AcknowledgedResponse> {
                    override fun onResponse(response: AcknowledgedResponse) {
                        filteredIndices.add(indexNames[current])
                        filteredMetadata.add(indexMetadatas[current])
                        filteredPolicies.add(indexPolicyIDs[current])
                        enabledStatus[indexNames[current]] = enabledState.getOrDefault(indexNames[current], false)
                        filteredAppliedPolicies[indexNames[current]] = appliedPolicies.getOrDefault(indexNames[current], null)
                        if (current < indexNames.count() - 1) {
                            // do nothing - skip the index and go to next one
                            filter(current + 1, filteredIndices, filteredMetadata, filteredPolicies, enabledStatus, filteredAppliedPolicies)
                        } else {
                            sendResponse(filteredIndices, filteredMetadata, filteredPolicies, enabledStatus, totalManagedIndices, filteredAppliedPolicies)
                        }
                    }

                    override fun onFailure(e: Exception) {
                        when (e is OpenSearchSecurityException) {
                            true -> {
                                totalManagedIndices -= 1
                                if (current < indexNames.count() - 1) {
                                    // do nothing - skip the index and go to next one
                                    filter(
                                        current + 1,
                                        filteredIndices,
                                        filteredMetadata,
                                        filteredPolicies,
                                        enabledStatus,
                                        filteredAppliedPolicies
                                    )
                                } else {
                                    sendResponse(filteredIndices, filteredMetadata, filteredPolicies, enabledStatus, totalManagedIndices, filteredAppliedPolicies)
                                }
                            }
                            false -> {
                                actionListener.onFailure(e)
                            }
                        }
                    }
                }
            )
        }

        @Suppress("LongParameterList")
        private fun sendResponse(
            indices: List<String>,
            metadata: List<ManagedIndexMetaData?>,
            policyIDs: List<String?>,
            enabledStatus: Map<String, Boolean>,
            totalIndices: Int,
            policies: Map<String, Policy?>
        ) {
<<<<<<< HEAD
            if (explainAll) {
                actionListener.onResponse(ExplainAllResponse(indices, policyIDs, metadata, policies, totalIndices, enabledStatus))
                return
            }
            actionListener.onResponse(ExplainResponse(indices, policyIDs, metadata, policies))
=======
            actionListener.onResponse(ExplainResponse(indices, policies, metadata, totalIndices, enabledStatus))
>>>>>>> 97a8405e
        }

        private fun getMetadata(response: GetResponse?): ManagedIndexMetaData? {
            if (response == null || response.sourceAsBytesRef == null)
                return null

            val xcp = XContentHelper.createParser(
                xContentRegistry,
                LoggingDeprecationHandler.INSTANCE,
                response.sourceAsBytesRef,
                XContentType.JSON
            )
            return ManagedIndexMetaData.parseWithType(
                xcp,
                response.id, response.seqNo, response.primaryTerm
            )
        }

        fun parseSearchHits(hits: Array<SearchHit>) {
            hits.forEach { hit ->
                log.info("explain parse search ${hit.sourceAsString}")

                val xcp = XContentHelper.createParser(
                    xContentRegistry,
                    LoggingDeprecationHandler.INSTANCE,
                    hit.sourceRef,
                    XContentType.JSON
                )

                val managedIndex = xcp.parseWithType(parse = ManagedIndexConfig.Companion::parse)
                managedIndices.add(managedIndex.index)
                enabledState[managedIndex.index] = managedIndex.enabled
                managedIndicesMetaDataMap[managedIndex.index] = mapOf(
                    "index" to managedIndex.index,
                    "index_uuid" to managedIndex.indexUuid,
                    "policy_id" to managedIndex.policyID,
                    "enabled" to managedIndex.enabled.toString()
                )
                if (showPolicy) {
                    appliedPolicies[managedIndex.index] = managedIndex.policy
                }
            }
        }
    }
}<|MERGE_RESOLUTION|>--- conflicted
+++ resolved
@@ -97,7 +97,7 @@
         private val indexPolicyIDs = mutableListOf<String?>()
         private val indexMetadatas = mutableListOf<ManagedIndexMetaData?>()
         private var totalManagedIndices = 0
-        private val appliedPolicies: MutableMap<String, Policy?> = mutableMapOf()
+        private val appliedPolicies: MutableMap<String, Policy> = mutableMapOf()
 
         @Suppress("SpreadOperator", "NestedBlockDepth")
         fun start() {
@@ -161,25 +161,19 @@
                                 totalManagedIndices = totalHits.value.toInt()
                             }
 
-                            parseSearchHits(response.hits.hits)
-                            // response.hits.hits.map {
-                            //     val hitMap = it.sourceAsMap["managed_index"] as Map<String, Any>
-                            //     val managedIndex = hitMap["index"] as String
-                            //     managedIndices.add(managedIndex)
-                            //     enabledState[managedIndex] = hitMap["enabled"] as Boolean
-                            //     managedIndicesMetaDataMap[managedIndex] = mapOf(
-                            //         "index" to hitMap["index"] as String?,
-                            //         "index_uuid" to hitMap["index_uuid"] as String?,
-                            //         "policy_id" to hitMap["policy_id"] as String?,
-                            //         "enabled" to hitMap["enabled"]?.toString()
-                            //     )
-                            //     if (showPolicy) {
-                            //         val map = hitMap["policy"] as MutableMap<String, Any>
-                            //         if (map.containsKey(Policy.USER_FIELD))
-                            //             map.remove(Policy.USER_FIELD)
-                            //         appliedPolicies[managedIndex] = map.toString()
-                            //     }
-                            // }
+                            parseSearchHits(response.hits.hits).forEach { managedIndex ->
+                                managedIndices.add(managedIndex.index)
+                                enabledState[managedIndex.index] = managedIndex.enabled
+                                managedIndicesMetaDataMap[managedIndex.index] = mapOf(
+                                    "index" to managedIndex.index,
+                                    "index_uuid" to managedIndex.indexUuid,
+                                    "policy_id" to managedIndex.policyID,
+                                    "enabled" to managedIndex.enabled.toString()
+                                )
+                                if (showPolicy) {
+                                    managedIndex.policy?.let { appliedPolicies[managedIndex.index] = it }
+                                }
+                            }
 
                             // explain all only return managed indices
                             if (explainAll) {
@@ -320,7 +314,7 @@
             val filteredMetadata = mutableListOf<ManagedIndexMetaData?>()
             val filteredPolicies = mutableListOf<String?>()
             val enabledStatus = mutableMapOf<String, Boolean>()
-            val filteredAppliedPolicies = mutableMapOf<String, Policy?>()
+            val filteredAppliedPolicies = mutableMapOf<String, Policy>()
             filter(0, filteredIndices, filteredMetadata, filteredPolicies, enabledStatus, filteredAppliedPolicies)
         }
 
@@ -331,7 +325,7 @@
             filteredMetadata: MutableList<ManagedIndexMetaData?>,
             filteredPolicies: MutableList<String?>,
             enabledStatus: MutableMap<String, Boolean>,
-            filteredAppliedPolicies: MutableMap<String, Policy?>
+            filteredAppliedPolicies: MutableMap<String, Policy>
         ) {
             val request = ManagedIndexRequest().indices(indexNames[current])
             client.execute(
@@ -343,7 +337,7 @@
                         filteredMetadata.add(indexMetadatas[current])
                         filteredPolicies.add(indexPolicyIDs[current])
                         enabledStatus[indexNames[current]] = enabledState.getOrDefault(indexNames[current], false)
-                        filteredAppliedPolicies[indexNames[current]] = appliedPolicies.getOrDefault(indexNames[current], null)
+                        appliedPolicies[indexNames[current]]?.let { filteredAppliedPolicies[indexNames[current]] = it }
                         if (current < indexNames.count() - 1) {
                             // do nothing - skip the index and go to next one
                             filter(current + 1, filteredIndices, filteredMetadata, filteredPolicies, enabledStatus, filteredAppliedPolicies)
@@ -386,17 +380,9 @@
             policyIDs: List<String?>,
             enabledStatus: Map<String, Boolean>,
             totalIndices: Int,
-            policies: Map<String, Policy?>
+            policies: Map<String, Policy>
         ) {
-<<<<<<< HEAD
-            if (explainAll) {
-                actionListener.onResponse(ExplainAllResponse(indices, policyIDs, metadata, policies, totalIndices, enabledStatus))
-                return
-            }
-            actionListener.onResponse(ExplainResponse(indices, policyIDs, metadata, policies))
-=======
-            actionListener.onResponse(ExplainResponse(indices, policies, metadata, totalIndices, enabledStatus))
->>>>>>> 97a8405e
+            actionListener.onResponse(ExplainResponse(indices, policyIDs, metadata, totalIndices, enabledStatus, policies))
         }
 
         private fun getMetadata(response: GetResponse?): ManagedIndexMetaData? {
@@ -415,29 +401,14 @@
             )
         }
 
-        fun parseSearchHits(hits: Array<SearchHit>) {
-            hits.forEach { hit ->
-                log.info("explain parse search ${hit.sourceAsString}")
-
-                val xcp = XContentHelper.createParser(
+        private fun parseSearchHits(hits: Array<SearchHit>): List<ManagedIndexConfig> {
+            return hits.map { hit ->
+                XContentHelper.createParser(
                     xContentRegistry,
                     LoggingDeprecationHandler.INSTANCE,
                     hit.sourceRef,
                     XContentType.JSON
-                )
-
-                val managedIndex = xcp.parseWithType(parse = ManagedIndexConfig.Companion::parse)
-                managedIndices.add(managedIndex.index)
-                enabledState[managedIndex.index] = managedIndex.enabled
-                managedIndicesMetaDataMap[managedIndex.index] = mapOf(
-                    "index" to managedIndex.index,
-                    "index_uuid" to managedIndex.indexUuid,
-                    "policy_id" to managedIndex.policyID,
-                    "enabled" to managedIndex.enabled.toString()
-                )
-                if (showPolicy) {
-                    appliedPolicies[managedIndex.index] = managedIndex.policy
-                }
+                ).parseWithType(parse = ManagedIndexConfig.Companion::parse)
             }
         }
     }
