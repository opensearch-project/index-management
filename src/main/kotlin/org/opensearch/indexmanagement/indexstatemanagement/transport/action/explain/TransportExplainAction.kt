/*
 * Copyright OpenSearch Contributors
 * SPDX-License-Identifier: Apache-2.0
 */

package org.opensearch.indexmanagement.indexstatemanagement.transport.action.explain

import kotlinx.coroutines.CoroutineScope
import kotlinx.coroutines.Dispatchers
import kotlinx.coroutines.launch
import org.apache.logging.log4j.LogManager
import org.opensearch.ExceptionsHelper
import org.opensearch.OpenSearchSecurityException
import org.opensearch.action.ActionListener
import org.opensearch.action.admin.cluster.state.ClusterStateRequest
import org.opensearch.action.admin.cluster.state.ClusterStateResponse
import org.opensearch.action.get.GetResponse
import org.opensearch.action.get.MultiGetRequest
import org.opensearch.action.get.MultiGetResponse
import org.opensearch.action.search.SearchRequest
import org.opensearch.action.search.SearchResponse
import org.opensearch.action.support.ActionFilters
import org.opensearch.action.support.HandledTransportAction
import org.opensearch.action.support.master.AcknowledgedResponse
import org.opensearch.client.node.NodeClient
import org.opensearch.cluster.metadata.IndexMetadata
import org.opensearch.cluster.service.ClusterService
import org.opensearch.common.inject.Inject
import org.opensearch.common.util.concurrent.ThreadContext
import org.opensearch.common.xcontent.LoggingDeprecationHandler
import org.opensearch.common.xcontent.NamedXContentRegistry
import org.opensearch.common.xcontent.XContentHelper
import org.opensearch.common.xcontent.XContentType
import org.opensearch.commons.ConfigConstants
import org.opensearch.commons.authuser.User
import org.opensearch.index.IndexNotFoundException
import org.opensearch.index.query.Operator
import org.opensearch.index.query.QueryBuilders
import org.opensearch.indexmanagement.IndexManagementPlugin.Companion.INDEX_MANAGEMENT_INDEX
import org.opensearch.indexmanagement.indexstatemanagement.IndexMetadataProvider
import org.opensearch.indexmanagement.indexstatemanagement.ManagedIndexCoordinator.Companion.MAX_HITS
import org.opensearch.indexmanagement.indexstatemanagement.model.ManagedIndexConfig
import org.opensearch.indexmanagement.indexstatemanagement.model.Policy
import org.opensearch.indexmanagement.indexstatemanagement.model.SearchParams
import org.opensearch.indexmanagement.indexstatemanagement.opensearchapi.getManagedIndexMetadata
import org.opensearch.indexmanagement.indexstatemanagement.transport.action.managedIndex.ManagedIndexAction
import org.opensearch.indexmanagement.indexstatemanagement.transport.action.managedIndex.ManagedIndexRequest
import org.opensearch.indexmanagement.indexstatemanagement.util.DEFAULT_INDEX_TYPE
import org.opensearch.indexmanagement.indexstatemanagement.util.MANAGED_INDEX_INDEX_UUID_FIELD
import org.opensearch.indexmanagement.indexstatemanagement.util.MANAGED_INDEX_NAME_FIELD
import org.opensearch.indexmanagement.indexstatemanagement.util.MetadataCheck
import org.opensearch.indexmanagement.indexstatemanagement.util.checkMetadata
import org.opensearch.indexmanagement.indexstatemanagement.util.managedIndexMetadataID
import org.opensearch.indexmanagement.opensearchapi.parseWithType
import org.opensearch.indexmanagement.spi.indexstatemanagement.model.ISMIndexMetadata
import org.opensearch.indexmanagement.spi.indexstatemanagement.model.ManagedIndexMetaData
import org.opensearch.indexmanagement.util.SecurityUtils.Companion.buildUser
import org.opensearch.search.SearchHit
import org.opensearch.search.builder.SearchSourceBuilder
import org.opensearch.search.fetch.subphase.FetchSourceContext.FETCH_SOURCE
import org.opensearch.search.sort.SortBuilders
import org.opensearch.search.sort.SortOrder
import org.opensearch.tasks.Task
import org.opensearch.transport.TransportService

private val log = LogManager.getLogger(TransportExplainAction::class.java)

// TODO: Move these to higher level and refactor plugin to make it more readable
typealias IndexUUID = String
typealias PolicyID = String
typealias IndexName = String
typealias ManagedIndexConfigDocUUID = String
typealias ManagedIndexMetadataDocUUID = String // managedIndexMetadataID(indexUuid) -> <indexUuid>#metadata
typealias ManagedIndexMetadataMap = Map<String, String?>

@Suppress("SpreadOperator", "TooManyFunctions")
class TransportExplainAction @Inject constructor(
    val client: NodeClient,
    transportService: TransportService,
    actionFilters: ActionFilters,
    val clusterService: ClusterService,
    val xContentRegistry: NamedXContentRegistry,
    val indexMetadataProvider: IndexMetadataProvider
) : HandledTransportAction<ExplainRequest, ExplainResponse>(
    ExplainAction.NAME, transportService, actionFilters, ::ExplainRequest
) {

    override fun doExecute(task: Task, request: ExplainRequest, listener: ActionListener<ExplainResponse>) {
        ExplainHandler(client, listener, request).start()
    }

    /**
     * first search config index to find out managed indices
     * then retrieve metadata of these managed indices
     * special case: when user explicitly query for an un-managed index
     * return this index with its policy id shown 'null' meaning it's not managed
     */
    inner class ExplainHandler(
        private val client: NodeClient,
        private val actionListener: ActionListener<ExplainResponse>,
        private val request: ExplainRequest,
        private val user: User? = buildUser(client.threadPool().threadContext)
    ) {
        private val indices: List<String> = request.indices
        private val explainAll: Boolean = indices.isEmpty()
        private val showPolicy: Boolean = request.showPolicy

        // Map of indexName to index metadata got from config index job which is fake/not a real full metadata document
        private val managedIndicesMetaDataMap: MutableMap<IndexName, ManagedIndexMetadataMap> = mutableMapOf()
        private val managedIndices: MutableList<IndexName> = mutableListOf()

        // indexNames are the ones that will be iterated on and shown in the final response
        // throughout request they are cleared and rewritten
        private val indexNames: MutableList<IndexName> = mutableListOf()
        private val indexNamesToUUIDs: MutableMap<IndexName, IndexUUID> = mutableMapOf()
        private val enabledState: MutableMap<IndexName, Boolean> = mutableMapOf()
        private val indexPolicyIDs = mutableListOf<PolicyID?>()
        private val indexMetadatas = mutableListOf<ManagedIndexMetaData?>()
        private var totalManagedIndices = 0
        private val appliedPolicies: MutableMap<String, Policy> = mutableMapOf()

        @Suppress("SpreadOperator", "NestedBlockDepth")
        fun start() {
            log.debug(
                "User and roles string from thread context: ${client.threadPool().threadContext.getTransient<String>(
                    ConfigConstants.OPENSEARCH_SECURITY_USER_INFO_THREAD_CONTEXT
                )}"
            )
            // Use the indexMetadataProvider to get the index names and uuids corresponding to this index type
            CoroutineScope(Dispatchers.IO).launch {
                val indexNameToMetadata: MutableMap<String, ISMIndexMetadata> = HashMap()
                try {
                    if (explainAll) {
                        indexNameToMetadata.putAll(indexMetadataProvider.getAllISMIndexMetadataByType(request.indexType))
                    } else {
                        indexNameToMetadata.putAll(indexMetadataProvider.getISMIndexMetadataByType(request.indexType, indices))
                    }
                } catch (e: Exception) {
                    actionListener.onFailure(ExceptionsHelper.unwrapCause(e) as Exception)
                    return@launch
                }
                // These index names are resolved and populated by the indexMetadataProvider specific to the index type
                indexNames.addAll(indexNameToMetadata.keys)
                indexNamesToUUIDs.putAll(indexNameToMetadata.mapValues { it.value.indexUuid })

                val params = request.searchParams
                val searchRequest = getSearchMetadataRequest(params, indexNamesToUUIDs.values.toList(), if (explainAll) params.size else MAX_HITS)
                searchForMetadata(searchRequest)
            }
        }

        private fun getSearchMetadataRequest(params: SearchParams, indexUUIDs: List<String>, searchSize: Int): SearchRequest {
            val sortBuilder = SortBuilders
                .fieldSort(params.sortField)
                .order(SortOrder.fromString(params.sortOrder))

            val queryBuilder = QueryBuilders.boolQuery()
                .must(
                    QueryBuilders
                        .queryStringQuery(params.queryString)
<<<<<<< HEAD
                        .defaultField("managed_index.name.keyword")
=======
                        .defaultField(MANAGED_INDEX_NAME_FIELD)
>>>>>>> 87f13da4
                        .defaultOperator(Operator.AND)
                ).filter(QueryBuilders.termsQuery(MANAGED_INDEX_INDEX_UUID_FIELD, indexUUIDs))

            val searchSourceBuilder = SearchSourceBuilder()
                .from(params.from)
                .fetchSource(FETCH_SOURCE)
                .seqNoAndPrimaryTerm(true)
                .version(true)
                .sort(sortBuilder)
                .size(searchSize)
                .query(queryBuilder)

            return SearchRequest()
                .indices(INDEX_MANAGEMENT_INDEX)
                .source(searchSourceBuilder)
        }

        private fun searchForMetadata(searchRequest: SearchRequest) {
            client.threadPool().threadContext.stashContext().use { threadContext ->
                client.search(
                    searchRequest,
                    object : ActionListener<SearchResponse> {
                        override fun onResponse(response: SearchResponse) {
                            val totalHits = response.hits.totalHits
                            if (totalHits != null) {
                                totalManagedIndices = totalHits.value.toInt()
                            }

                            parseSearchHits(response.hits.hits).forEach { managedIndex ->
                                managedIndices.add(managedIndex.index)
                                enabledState[managedIndex.index] = managedIndex.enabled
                                managedIndicesMetaDataMap[managedIndex.index] = mapOf(
                                    "index" to managedIndex.index,
                                    "index_uuid" to managedIndex.indexUuid,
                                    "policy_id" to managedIndex.policyID,
                                    "enabled" to managedIndex.enabled.toString()
                                )
                                if (showPolicy) {
                                    managedIndex.policy?.let { appliedPolicies[managedIndex.index] = it }
                                }
                            }

                            // explain all only return managed indices
                            if (explainAll) {
                                if (managedIndices.size == 0) {
                                    // edge case: if specify query param pagination size to be 0
                                    // we still show total managed indices
                                    indexNames.clear()
                                    sendResponse(indexNames, indexMetadatas, indexPolicyIDs, enabledState, totalManagedIndices, appliedPolicies)
                                    return
                                } else {
                                    // Clear and add the managedIndices from the response to preserve the sort order and size
                                    indexNames.clear()
                                    indexNames.addAll(managedIndices)
                                    // Remove entries in case they were limited due to request size
                                    indexNamesToUUIDs.filterKeys { indexNames.contains(it) }
                                    getMetadata(indexNames, threadContext)
                                    return
                                }
                            }

                            // explain/{index} return results for all indices
                            getMetadata(indexNames, threadContext)
                        }

                        override fun onFailure(t: Exception) {
                            if (t is IndexNotFoundException) {
                                // config index hasn't been initialized
                                // show all requested indices not managed
                                if (!explainAll) {
                                    getMetadata(indexNames, threadContext)
                                    return
                                }
                                indexNames.clear()
                                sendResponse(indexNames, indexMetadatas, indexPolicyIDs, enabledState, totalManagedIndices, appliedPolicies)
                                return
                            }
                            actionListener.onFailure(ExceptionsHelper.unwrapCause(t) as Exception)
                        }
                    }
                )
            }
        }

        @Suppress("SpreadOperator")
        fun getMetadata(indexNames: List<String>, threadContext: ThreadContext.StoredContext) {
            if (request.indexType == DEFAULT_INDEX_TYPE) {
                val clusterStateRequest = ClusterStateRequest()
                clusterStateRequest.clear()
                    .indices(*indexNames.toTypedArray())
                    .metadata(true)
                    .local(request.local)
                    .masterNodeTimeout(request.masterTimeout)

                client.admin().cluster().state(
                    clusterStateRequest,
                    object : ActionListener<ClusterStateResponse> {
                        override fun onResponse(response: ClusterStateResponse) {
                            val clusterStateIndexMetadatas = response.state.metadata.indices.associate { it.key to it.value }
                            getMetadataMap(clusterStateIndexMetadatas, threadContext)
                        }

                        override fun onFailure(t: Exception) {
                            actionListener.onFailure(ExceptionsHelper.unwrapCause(t) as Exception)
                        }
                    }
                )
            } else {
                getMetadataMap(null, threadContext)
            }
        }

        private fun getMetadataMap(clusterStateIndexMetadatas: Map<IndexName, IndexMetadata>?, threadContext: ThreadContext.StoredContext) {
            val mgetMetadataReq = MultiGetRequest()
            indexNamesToUUIDs.values.forEach { uuid ->
                mgetMetadataReq.add(MultiGetRequest.Item(INDEX_MANAGEMENT_INDEX, managedIndexMetadataID(uuid)).routing(uuid))
            }
            client.multiGet(
                mgetMetadataReq,
                object : ActionListener<MultiGetResponse> {
                    override fun onResponse(response: MultiGetResponse) {
                        val metadataMap: Map<ManagedIndexMetadataDocUUID, ManagedIndexMetadataMap?> =
                            response.responses.associate { it.id to getMetadata(it.response)?.toMap() }
                        buildResponse(indexNamesToUUIDs, metadataMap, clusterStateIndexMetadatas, threadContext)
                    }

                    override fun onFailure(t: Exception) {
                        actionListener.onFailure(ExceptionsHelper.unwrapCause(t) as Exception)
                    }
                }
            )
        }

        @Suppress("ComplexMethod", "NestedBlockDepth")
        private fun buildResponse(
            indices: Map<IndexName, IndexUUID>,
            metadataMap: Map<ManagedIndexMetadataDocUUID, ManagedIndexMetadataMap?>,
            clusterStateIndexMetadatas: Map<IndexName, IndexMetadata>?,
            threadContext: ThreadContext.StoredContext
        ) {
            // cluster state response will not resist the sort order
            // so use the order from previous search result saved in indexNames
            for (indexName in indexNames) {
                var metadataMapFromManagedIndex = managedIndicesMetaDataMap[indexName]
                indexPolicyIDs.add(metadataMapFromManagedIndex?.get("policy_id"))

                var managedIndexMetadata: ManagedIndexMetaData? = null
                val managedIndexMetadataDocUUID = indices[indexName]?.let { managedIndexMetadataID(it) }
                val configIndexMetadataMap = metadataMap[managedIndexMetadataDocUUID]
                if (metadataMapFromManagedIndex != null) {
                    if (configIndexMetadataMap != null) {
                        metadataMapFromManagedIndex = configIndexMetadataMap
                    }
                    if (metadataMapFromManagedIndex.isNotEmpty()) {
                        managedIndexMetadata = ManagedIndexMetaData.fromMap(metadataMapFromManagedIndex)
                    }

                    // clusterStateIndexMetadatas will not be null only for the default index type
                    if (clusterStateIndexMetadatas != null) {
                        val currentIndexUuid = indices[indexName]
                        val clusterStateMetadata = clusterStateIndexMetadatas[indexName]?.getManagedIndexMetadata()
                        val metadataCheck = checkMetadata(clusterStateMetadata, configIndexMetadataMap, currentIndexUuid, log)
                        val info = metadataStatusToInfo[metadataCheck]
                        info?.let { managedIndexMetadata = clusterStateMetadata?.copy(info = it) }
                    }
                }
                indexMetadatas.add(managedIndexMetadata)
            }
            managedIndicesMetaDataMap.clear()

            if (user == null || indexNames.isEmpty()) {
                sendResponse(indexNames, indexMetadatas, indexPolicyIDs, enabledState, totalManagedIndices, appliedPolicies)
            } else {
                filterAndSendResponse(threadContext)
            }
        }

        private fun filterAndSendResponse(threadContext: ThreadContext.StoredContext) {
            threadContext.restore()
            val filteredIndices = mutableListOf<String>()
            val filteredMetadata = mutableListOf<ManagedIndexMetaData?>()
            val filteredPolicies = mutableListOf<PolicyID?>()
            val enabledStatus = mutableMapOf<String, Boolean>()
            val filteredAppliedPolicies = mutableMapOf<String, Policy>()
            filter(0, filteredIndices, filteredMetadata, filteredPolicies, enabledStatus, filteredAppliedPolicies)
        }

        @Suppress("LongParameterList")
        private fun filter(
            current: Int,
            filteredIndices: MutableList<String>,
            filteredMetadata: MutableList<ManagedIndexMetaData?>,
            filteredPolicies: MutableList<PolicyID?>,
            enabledStatus: MutableMap<String, Boolean>,
            filteredAppliedPolicies: MutableMap<String, Policy>
        ) {
            val request = ManagedIndexRequest().indices(indexNames[current])
            client.execute(
                ManagedIndexAction.INSTANCE,
                request,
                object : ActionListener<AcknowledgedResponse> {
                    override fun onResponse(response: AcknowledgedResponse) {
                        filteredIndices.add(indexNames[current])
                        filteredMetadata.add(indexMetadatas[current])
                        filteredPolicies.add(indexPolicyIDs[current])
                        enabledState[indexNames[current]]?.let { enabledStatus[indexNames[current]] = it }
                        appliedPolicies[indexNames[current]]?.let { filteredAppliedPolicies[indexNames[current]] = it }
                        if (current < indexNames.count() - 1) {
                            // do nothing - skip the index and go to next one
                            filter(current + 1, filteredIndices, filteredMetadata, filteredPolicies, enabledStatus, filteredAppliedPolicies)
                        } else {
                            sendResponse(
                                filteredIndices, filteredMetadata, filteredPolicies, enabledStatus,
                                totalManagedIndices, filteredAppliedPolicies
                            )
                        }
                    }

                    override fun onFailure(e: Exception) {
                        when (e is OpenSearchSecurityException) {
                            true -> {
                                totalManagedIndices -= 1
                                if (current < indexNames.count() - 1) {
                                    // do nothing - skip the index and go to next one
                                    filter(
                                        current + 1,
                                        filteredIndices,
                                        filteredMetadata,
                                        filteredPolicies,
                                        enabledStatus,
                                        filteredAppliedPolicies
                                    )
                                } else {
                                    sendResponse(
                                        filteredIndices, filteredMetadata, filteredPolicies, enabledStatus,
                                        totalManagedIndices, filteredAppliedPolicies
                                    )
                                }
                            }
                            false -> {
                                actionListener.onFailure(e)
                            }
                        }
                    }
                }
            )
        }

        @Suppress("LongParameterList")
        private fun sendResponse(
            indices: List<String>,
            metadata: List<ManagedIndexMetaData?>,
            policyIDs: List<PolicyID?>,
            enabledStatus: Map<String, Boolean>,
            totalIndices: Int,
            policies: Map<String, Policy>
        ) {
            actionListener.onResponse(ExplainResponse(indices, policyIDs, metadata, totalIndices, enabledStatus, policies))
        }

        @Suppress("ReturnCount")
        private fun getMetadata(response: GetResponse?): ManagedIndexMetaData? {
            if (response == null || response.sourceAsBytesRef == null)
                return null

            try {
                val xcp = XContentHelper.createParser(
                    xContentRegistry,
                    LoggingDeprecationHandler.INSTANCE,
                    response.sourceAsBytesRef,
                    XContentType.JSON
                )
                return ManagedIndexMetaData.parseWithType(xcp, response.id, response.seqNo, response.primaryTerm)
            } catch (e: Exception) {
                log.error("Failed to parse the ManagedIndexMetadata for ${response.id}", e)
            }

            return null
        }

        private fun parseSearchHits(hits: Array<SearchHit>): List<ManagedIndexConfig> {
            return hits.map { hit ->
                XContentHelper.createParser(
                    xContentRegistry,
                    LoggingDeprecationHandler.INSTANCE,
                    hit.sourceRef,
                    XContentType.JSON
                ).parseWithType(parse = ManagedIndexConfig.Companion::parse)
            }
        }
    }

    companion object {
        const val METADATA_MOVING_WARNING = "Managed index's metadata is pending migration."
        const val METADATA_CORRUPT_WARNING = "Managed index's metadata is corrupt, please use remove policy API to clean it."
        val metadataStatusToInfo = mapOf(
            MetadataCheck.PENDING to mapOf("message" to METADATA_MOVING_WARNING),
            MetadataCheck.CORRUPT to mapOf("message" to METADATA_CORRUPT_WARNING)
        )
    }
}<|MERGE_RESOLUTION|>--- conflicted
+++ resolved
@@ -47,7 +47,7 @@
 import org.opensearch.indexmanagement.indexstatemanagement.transport.action.managedIndex.ManagedIndexRequest
 import org.opensearch.indexmanagement.indexstatemanagement.util.DEFAULT_INDEX_TYPE
 import org.opensearch.indexmanagement.indexstatemanagement.util.MANAGED_INDEX_INDEX_UUID_FIELD
-import org.opensearch.indexmanagement.indexstatemanagement.util.MANAGED_INDEX_NAME_FIELD
+import org.opensearch.indexmanagement.indexstatemanagement.util.MANAGED_INDEX_NAME_KEYWORD_FIELD
 import org.opensearch.indexmanagement.indexstatemanagement.util.MetadataCheck
 import org.opensearch.indexmanagement.indexstatemanagement.util.checkMetadata
 import org.opensearch.indexmanagement.indexstatemanagement.util.managedIndexMetadataID
@@ -158,11 +158,7 @@
                 .must(
                     QueryBuilders
                         .queryStringQuery(params.queryString)
-<<<<<<< HEAD
-                        .defaultField("managed_index.name.keyword")
-=======
-                        .defaultField(MANAGED_INDEX_NAME_FIELD)
->>>>>>> 87f13da4
+                        .defaultField(MANAGED_INDEX_NAME_KEYWORD_FIELD)
                         .defaultOperator(Operator.AND)
                 ).filter(QueryBuilders.termsQuery(MANAGED_INDEX_INDEX_UUID_FIELD, indexUUIDs))
 
