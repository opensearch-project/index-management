--- conflicted
+++ resolved
@@ -28,16 +28,13 @@
             "read_only" -> ValidateReadOnly(settings, clusterService, jvmService).execute(indexName)
             "read_write" -> ValidateReadWrite(settings, clusterService, jvmService).execute(indexName)
             "replica_count" -> ValidateReplicaCount(settings, clusterService, jvmService).execute(indexName)
-<<<<<<< HEAD
+            "index_priority" -> ValidateIndexPriority(settings, clusterService, jvmService).execute(indexName)
             // No validations for these actions at current stage.
             // Reason: https://github.com/opensearch-project/index-management/issues/587
             "notification" -> ValidateNothing(settings, clusterService, jvmService).execute(indexName)
             "shrink" -> ValidateNothing(settings, clusterService, jvmService).execute(indexName)
             "allocation" -> ValidateNothing(settings, clusterService, jvmService).execute(indexName)
             "rollup" -> ValidateNothing(settings, clusterService, jvmService).execute(indexName)
-=======
-            "index_priority" -> ValidateIndexPriority(settings, clusterService, jvmService).execute(indexName)
->>>>>>> 30d3dfc3
             else -> {
                 // temporary call until all actions are mapped
                 ValidateNothing(settings, clusterService, jvmService).execute(indexName)
