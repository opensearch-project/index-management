--- conflicted
+++ resolved
@@ -24,13 +24,9 @@
 
     // TODO: Add other action parsers as they are implemented
     val parsers = mutableListOf<ActionParser>(
-<<<<<<< HEAD
+        CloseActionParser(),
         DeleteActionParser(),
         ReadWriteActionParser()
-=======
-        CloseActionParser(),
-        DeleteActionParser()
->>>>>>> 715ae2be
     )
 
     fun addParser(parser: ActionParser) {
