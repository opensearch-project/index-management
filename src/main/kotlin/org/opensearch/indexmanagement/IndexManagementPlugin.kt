--- conflicted
+++ resolved
@@ -432,12 +432,7 @@
 
         val managedIndexCoordinator = ManagedIndexCoordinator(
             environment.settings(),
-<<<<<<< HEAD
-            client, clusterService, threadPool, indexManagementIndices, metadataService, templateService, indexMetadataProvider,
-            xContentRegistry
-=======
-            client, clusterService, threadPool, indexManagementIndices, indexMetadataProvider
->>>>>>> 2c84ffb0
+            client, clusterService, threadPool, indexManagementIndices, indexMetadataProvider, xContentRegistry
         )
 
         val smRunner = SMRunner.init(client, threadPool, settings, indexManagementIndices, clusterService)
