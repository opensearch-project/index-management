/*
 * Copyright OpenSearch Contributors
 * SPDX-License-Identifier: Apache-2.0
 */

package org.opensearch.indexmanagement

import org.apache.logging.log4j.LogManager
import org.opensearch.action.ActionRequest
import org.opensearch.action.ActionResponse
import org.opensearch.action.support.ActionFilter
import org.opensearch.client.Client
import org.opensearch.cluster.metadata.IndexNameExpressionResolver
import org.opensearch.cluster.node.DiscoveryNodes
import org.opensearch.cluster.service.ClusterService
import org.opensearch.common.component.Lifecycle
import org.opensearch.common.component.LifecycleComponent
import org.opensearch.common.component.LifecycleListener
import org.opensearch.common.inject.Inject
import org.opensearch.common.io.stream.NamedWriteableRegistry
import org.opensearch.common.settings.ClusterSettings
import org.opensearch.common.settings.IndexScopedSettings
import org.opensearch.common.settings.Setting
import org.opensearch.common.settings.Settings
import org.opensearch.common.settings.SettingsFilter
import org.opensearch.common.util.concurrent.ThreadContext
import org.opensearch.common.xcontent.NamedXContentRegistry
import org.opensearch.common.xcontent.XContentParser.Token
import org.opensearch.common.xcontent.XContentParserUtils.ensureExpectedToken
import org.opensearch.env.Environment
import org.opensearch.env.NodeEnvironment
import org.opensearch.indexmanagement.indexstatemanagement.DefaultIndexMetadataService
import org.opensearch.indexmanagement.indexstatemanagement.ExtensionStatusChecker
import org.opensearch.indexmanagement.indexstatemanagement.ISMActionsParser
import org.opensearch.indexmanagement.indexstatemanagement.IndexMetadataProvider
import org.opensearch.indexmanagement.indexstatemanagement.IndexStateManagementHistory
import org.opensearch.indexmanagement.indexstatemanagement.ManagedIndexCoordinator
import org.opensearch.indexmanagement.indexstatemanagement.ManagedIndexRunner
import org.opensearch.indexmanagement.indexstatemanagement.MetadataService
import org.opensearch.indexmanagement.indexstatemanagement.SkipExecution
import org.opensearch.indexmanagement.indexstatemanagement.model.ManagedIndexConfig
import org.opensearch.indexmanagement.indexstatemanagement.model.Policy
import org.opensearch.indexmanagement.indexstatemanagement.resthandler.RestAddPolicyAction
import org.opensearch.indexmanagement.indexstatemanagement.resthandler.RestChangePolicyAction
import org.opensearch.indexmanagement.indexstatemanagement.resthandler.RestDeletePolicyAction
import org.opensearch.indexmanagement.indexstatemanagement.resthandler.RestExplainAction
import org.opensearch.indexmanagement.indexstatemanagement.resthandler.RestGetPolicyAction
import org.opensearch.indexmanagement.indexstatemanagement.resthandler.RestIndexPolicyAction
import org.opensearch.indexmanagement.indexstatemanagement.resthandler.RestRemovePolicyAction
import org.opensearch.indexmanagement.indexstatemanagement.resthandler.RestRetryFailedManagedIndexAction
import org.opensearch.indexmanagement.indexstatemanagement.settings.LegacyOpenDistroManagedIndexSettings
import org.opensearch.indexmanagement.indexstatemanagement.settings.ManagedIndexSettings
import org.opensearch.indexmanagement.indexstatemanagement.transport.action.addpolicy.AddPolicyAction
import org.opensearch.indexmanagement.indexstatemanagement.transport.action.addpolicy.TransportAddPolicyAction
import org.opensearch.indexmanagement.indexstatemanagement.transport.action.changepolicy.ChangePolicyAction
import org.opensearch.indexmanagement.indexstatemanagement.transport.action.changepolicy.TransportChangePolicyAction
import org.opensearch.indexmanagement.indexstatemanagement.transport.action.deletepolicy.DeletePolicyAction
import org.opensearch.indexmanagement.indexstatemanagement.transport.action.deletepolicy.TransportDeletePolicyAction
import org.opensearch.indexmanagement.indexstatemanagement.transport.action.explain.ExplainAction
import org.opensearch.indexmanagement.indexstatemanagement.transport.action.explain.TransportExplainAction
import org.opensearch.indexmanagement.indexstatemanagement.transport.action.getpolicy.GetPoliciesAction
import org.opensearch.indexmanagement.indexstatemanagement.transport.action.getpolicy.GetPolicyAction
import org.opensearch.indexmanagement.indexstatemanagement.transport.action.getpolicy.TransportGetPoliciesAction
import org.opensearch.indexmanagement.indexstatemanagement.transport.action.getpolicy.TransportGetPolicyAction
import org.opensearch.indexmanagement.indexstatemanagement.transport.action.indexpolicy.IndexPolicyAction
import org.opensearch.indexmanagement.indexstatemanagement.transport.action.indexpolicy.TransportIndexPolicyAction
import org.opensearch.indexmanagement.indexstatemanagement.transport.action.managedIndex.ManagedIndexAction
import org.opensearch.indexmanagement.indexstatemanagement.transport.action.managedIndex.TransportManagedIndexAction
import org.opensearch.indexmanagement.indexstatemanagement.transport.action.removepolicy.RemovePolicyAction
import org.opensearch.indexmanagement.indexstatemanagement.transport.action.removepolicy.TransportRemovePolicyAction
import org.opensearch.indexmanagement.indexstatemanagement.transport.action.retryfailedmanagedindex.RetryFailedManagedIndexAction
import org.opensearch.indexmanagement.indexstatemanagement.transport.action.retryfailedmanagedindex.TransportRetryFailedManagedIndexAction
import org.opensearch.indexmanagement.indexstatemanagement.transport.action.updateindexmetadata.TransportUpdateManagedIndexMetaDataAction
import org.opensearch.indexmanagement.indexstatemanagement.transport.action.updateindexmetadata.UpdateManagedIndexMetaDataAction
import org.opensearch.indexmanagement.indexstatemanagement.util.DEFAULT_INDEX_TYPE
import org.opensearch.indexmanagement.migration.ISMTemplateService
import org.opensearch.indexmanagement.refreshanalyzer.RefreshSearchAnalyzerAction
import org.opensearch.indexmanagement.refreshanalyzer.RestRefreshSearchAnalyzerAction
import org.opensearch.indexmanagement.refreshanalyzer.TransportRefreshSearchAnalyzerAction
import org.opensearch.indexmanagement.rollup.RollupIndexer
import org.opensearch.indexmanagement.rollup.RollupMapperService
import org.opensearch.indexmanagement.rollup.RollupMetadataService
import org.opensearch.indexmanagement.rollup.RollupRunner
import org.opensearch.indexmanagement.rollup.RollupSearchService
import org.opensearch.indexmanagement.rollup.action.delete.DeleteRollupAction
import org.opensearch.indexmanagement.rollup.action.delete.TransportDeleteRollupAction
import org.opensearch.indexmanagement.rollup.action.explain.ExplainRollupAction
import org.opensearch.indexmanagement.rollup.action.explain.TransportExplainRollupAction
import org.opensearch.indexmanagement.rollup.action.get.GetRollupAction
import org.opensearch.indexmanagement.rollup.action.get.GetRollupsAction
import org.opensearch.indexmanagement.rollup.action.get.TransportGetRollupAction
import org.opensearch.indexmanagement.rollup.action.get.TransportGetRollupsAction
import org.opensearch.indexmanagement.rollup.action.index.IndexRollupAction
import org.opensearch.indexmanagement.rollup.action.index.TransportIndexRollupAction
import org.opensearch.indexmanagement.rollup.action.mapping.TransportUpdateRollupMappingAction
import org.opensearch.indexmanagement.rollup.action.mapping.UpdateRollupMappingAction
import org.opensearch.indexmanagement.rollup.action.start.StartRollupAction
import org.opensearch.indexmanagement.rollup.action.start.TransportStartRollupAction
import org.opensearch.indexmanagement.rollup.action.stop.StopRollupAction
import org.opensearch.indexmanagement.rollup.action.stop.TransportStopRollupAction
import org.opensearch.indexmanagement.rollup.actionfilter.FieldCapsFilter
import org.opensearch.indexmanagement.rollup.interceptor.RollupInterceptor
import org.opensearch.indexmanagement.rollup.model.Rollup
import org.opensearch.indexmanagement.rollup.model.RollupMetadata
import org.opensearch.indexmanagement.rollup.resthandler.RestDeleteRollupAction
import org.opensearch.indexmanagement.rollup.resthandler.RestExplainRollupAction
import org.opensearch.indexmanagement.rollup.resthandler.RestGetRollupAction
import org.opensearch.indexmanagement.rollup.resthandler.RestIndexRollupAction
import org.opensearch.indexmanagement.rollup.resthandler.RestStartRollupAction
import org.opensearch.indexmanagement.rollup.resthandler.RestStopRollupAction
import org.opensearch.indexmanagement.rollup.settings.LegacyOpenDistroRollupSettings
import org.opensearch.indexmanagement.rollup.settings.RollupSettings
import org.opensearch.indexmanagement.settings.IndexManagementSettings
import org.opensearch.indexmanagement.snapshotmanagement.api.resthandler.RestCreateSMPolicyHandler
import org.opensearch.indexmanagement.snapshotmanagement.api.resthandler.RestDeleteSMPolicyHandler
import org.opensearch.indexmanagement.snapshotmanagement.api.resthandler.RestExplainSMPolicyHandler
import org.opensearch.indexmanagement.snapshotmanagement.api.resthandler.RestGetSMPolicyHandler
import org.opensearch.indexmanagement.snapshotmanagement.api.resthandler.RestStartSMPolicyHandler
import org.opensearch.indexmanagement.snapshotmanagement.api.resthandler.RestStopSMPolicyHandler
import org.opensearch.indexmanagement.snapshotmanagement.api.resthandler.RestUpdateSMPolicyHandler
import org.opensearch.indexmanagement.snapshotmanagement.api.transport.SMActions
import org.opensearch.indexmanagement.snapshotmanagement.api.transport.delete.TransportDeleteSMPolicyAction
import org.opensearch.indexmanagement.snapshotmanagement.api.transport.explain.TransportExplainSMAction
import org.opensearch.indexmanagement.snapshotmanagement.api.transport.get.TransportGetSMPoliciesAction
import org.opensearch.indexmanagement.snapshotmanagement.api.transport.get.TransportGetSMPolicyAction
import org.opensearch.indexmanagement.snapshotmanagement.api.transport.index.TransportIndexSMPolicyAction
import org.opensearch.indexmanagement.snapshotmanagement.api.transport.start.TransportStartSMAction
import org.opensearch.indexmanagement.snapshotmanagement.api.transport.stop.TransportStopSMAction
import org.opensearch.indexmanagement.snapshotmanagement.engine.SMRunner
import org.opensearch.indexmanagement.snapshotmanagement.model.SMMetadata
import org.opensearch.indexmanagement.snapshotmanagement.model.SMPolicy
import org.opensearch.indexmanagement.snapshotmanagement.engine.SMRunner
import org.opensearch.indexmanagement.spi.IndexManagementExtension
import org.opensearch.indexmanagement.spi.indexstatemanagement.IndexMetadataService
import org.opensearch.indexmanagement.spi.indexstatemanagement.StatusChecker
import org.opensearch.indexmanagement.spi.indexstatemanagement.model.ManagedIndexMetaData
import org.opensearch.indexmanagement.transform.TransformRunner
import org.opensearch.indexmanagement.transform.action.delete.DeleteTransformsAction
import org.opensearch.indexmanagement.transform.action.delete.TransportDeleteTransformsAction
import org.opensearch.indexmanagement.transform.action.explain.ExplainTransformAction
import org.opensearch.indexmanagement.transform.action.explain.TransportExplainTransformAction
import org.opensearch.indexmanagement.transform.action.get.GetTransformAction
import org.opensearch.indexmanagement.transform.action.get.GetTransformsAction
import org.opensearch.indexmanagement.transform.action.get.TransportGetTransformAction
import org.opensearch.indexmanagement.transform.action.get.TransportGetTransformsAction
import org.opensearch.indexmanagement.transform.action.index.IndexTransformAction
import org.opensearch.indexmanagement.transform.action.index.TransportIndexTransformAction
import org.opensearch.indexmanagement.transform.action.preview.PreviewTransformAction
import org.opensearch.indexmanagement.transform.action.preview.TransportPreviewTransformAction
import org.opensearch.indexmanagement.transform.action.start.StartTransformAction
import org.opensearch.indexmanagement.transform.action.start.TransportStartTransformAction
import org.opensearch.indexmanagement.transform.action.stop.StopTransformAction
import org.opensearch.indexmanagement.transform.action.stop.TransportStopTransformAction
import org.opensearch.indexmanagement.transform.model.Transform
import org.opensearch.indexmanagement.transform.model.TransformMetadata
import org.opensearch.indexmanagement.transform.resthandler.RestDeleteTransformAction
import org.opensearch.indexmanagement.transform.resthandler.RestExplainTransformAction
import org.opensearch.indexmanagement.transform.resthandler.RestGetTransformAction
import org.opensearch.indexmanagement.transform.resthandler.RestIndexTransformAction
import org.opensearch.indexmanagement.transform.resthandler.RestPreviewTransformAction
import org.opensearch.indexmanagement.transform.resthandler.RestStartTransformAction
import org.opensearch.indexmanagement.transform.resthandler.RestStopTransformAction
import org.opensearch.indexmanagement.transform.settings.TransformSettings
import org.opensearch.jobscheduler.spi.JobSchedulerExtension
import org.opensearch.jobscheduler.spi.ScheduledJobParser
import org.opensearch.jobscheduler.spi.ScheduledJobRunner
import org.opensearch.monitor.jvm.JvmService
import org.opensearch.plugins.ActionPlugin
import org.opensearch.plugins.ExtensiblePlugin
import org.opensearch.plugins.NetworkPlugin
import org.opensearch.plugins.Plugin
import org.opensearch.repositories.RepositoriesService
import org.opensearch.rest.RestController
import org.opensearch.rest.RestHandler
import org.opensearch.script.ScriptService
import org.opensearch.threadpool.ThreadPool
import org.opensearch.transport.RemoteClusterService
import org.opensearch.transport.TransportInterceptor
import org.opensearch.transport.TransportService
import org.opensearch.watcher.ResourceWatcherService
import java.util.function.Supplier

@Suppress("TooManyFunctions")
class IndexManagementPlugin : JobSchedulerExtension, NetworkPlugin, ActionPlugin, ExtensiblePlugin, Plugin() {

    private val log = LogManager.getLogger(javaClass)

    private val logger = LogManager.getLogger(javaClass)
    lateinit var indexManagementIndices: IndexManagementIndices
    lateinit var clusterService: ClusterService
    lateinit var indexNameExpressionResolver: IndexNameExpressionResolver
    lateinit var rollupInterceptor: RollupInterceptor
    lateinit var fieldCapsFilter: FieldCapsFilter
    lateinit var indexMetadataProvider: IndexMetadataProvider
    private val indexMetadataServices: MutableList<Map<String, IndexMetadataService>> = mutableListOf()
    private var customIndexUUIDSetting: String? = null
    private val extensions = mutableSetOf<String>()
    private val extensionCheckerMap = mutableMapOf<String, StatusChecker>()

    companion object {
        const val PLUGINS_BASE_URI = "/_plugins"
        const val ISM_BASE_URI = "$PLUGINS_BASE_URI/_ism"
        const val ROLLUP_BASE_URI = "$PLUGINS_BASE_URI/_rollup"
        const val TRANSFORM_BASE_URI = "$PLUGINS_BASE_URI/_transform"
        const val POLICY_BASE_URI = "$ISM_BASE_URI/policies"
        const val ROLLUP_JOBS_BASE_URI = "$ROLLUP_BASE_URI/jobs"
        const val INDEX_MANAGEMENT_INDEX = ".opendistro-ism-config"
        const val INDEX_MANAGEMENT_JOB_TYPE = "opendistro-index-management"
        const val INDEX_STATE_MANAGEMENT_HISTORY_TYPE = "managed_index_meta_data"

        const val SM_BASE_URI = "$PLUGINS_BASE_URI/_sm"
        const val SM_POLICIES_URI = "$SM_BASE_URI/policies"

        const val OLD_PLUGIN_NAME = "opendistro-im"
        const val OPEN_DISTRO_BASE_URI = "/_opendistro"
        const val LEGACY_ISM_BASE_URI = "$OPEN_DISTRO_BASE_URI/_ism"
        const val LEGACY_ROLLUP_BASE_URI = "$OPEN_DISTRO_BASE_URI/_rollup"
        const val LEGACY_POLICY_BASE_URI = "$LEGACY_ISM_BASE_URI/policies"
        const val LEGACY_ROLLUP_JOBS_BASE_URI = "$LEGACY_ROLLUP_BASE_URI/jobs"
    }

    override fun getJobIndex(): String = INDEX_MANAGEMENT_INDEX

    override fun getJobType(): String = INDEX_MANAGEMENT_JOB_TYPE

    override fun getJobRunner(): ScheduledJobRunner = IndexManagementRunner

    override fun getGuiceServiceClasses(): Collection<Class<out LifecycleComponent?>> {
        return mutableListOf<Class<out LifecycleComponent?>>(GuiceHolder::class.java)
    }

    @Suppress("ComplexMethod")
    override fun getJobParser(): ScheduledJobParser {
        return ScheduledJobParser { xcp, id, jobDocVersion ->
            log.info("sm dev: plugin job parser")
            ensureExpectedToken(Token.START_OBJECT, xcp.nextToken(), xcp)
            while (xcp.nextToken() != Token.END_OBJECT) {
                val fieldName = xcp.currentName()
                xcp.nextToken()

                when (fieldName) {
                    ManagedIndexConfig.MANAGED_INDEX_TYPE -> {
                        return@ScheduledJobParser ManagedIndexConfig.parse(xcp, id, jobDocVersion.seqNo, jobDocVersion.primaryTerm)
                    }
                    Policy.POLICY_TYPE -> {
                        return@ScheduledJobParser null
                    }
                    Rollup.ROLLUP_TYPE -> {
                        return@ScheduledJobParser Rollup.parse(xcp, id, jobDocVersion.seqNo, jobDocVersion.primaryTerm)
                    }
                    RollupMetadata.ROLLUP_METADATA_TYPE -> {
                        return@ScheduledJobParser null
                    }
                    Transform.TRANSFORM_TYPE -> {
                        return@ScheduledJobParser Transform.parse(xcp, id, jobDocVersion.seqNo, jobDocVersion.primaryTerm)
                    }
                    TransformMetadata.TRANSFORM_METADATA_TYPE -> {
                        return@ScheduledJobParser null
                    }
                    ManagedIndexMetaData.MANAGED_INDEX_METADATA_TYPE -> {
                        return@ScheduledJobParser null
                    }
                    SMPolicy.SM_TYPE -> {
                        return@ScheduledJobParser SMPolicy.parse(xcp, id, jobDocVersion.seqNo, jobDocVersion.primaryTerm)
                    }
                    SMMetadata.SM_METADATA_TYPE -> {
                        return@ScheduledJobParser null
                    }
                    else -> {
                        logger.warn("Unsupported document was indexed in $INDEX_MANAGEMENT_INDEX with type: $fieldName")
                        xcp.skipChildren()
                    }
                }
            }
            return@ScheduledJobParser null
        }
    }

    override fun loadExtensions(loader: ExtensiblePlugin.ExtensionLoader) {
        val indexManagementExtensions = loader.loadExtensions(IndexManagementExtension::class.java)

        indexManagementExtensions.forEach { extension ->
            val extensionName = extension.getExtensionName()
            if (extensionName in extensions) {
                throw IllegalStateException("Multiple extensions of IndexManagement have same name $extensionName - not supported")
            }
            extension.getISMActionParsers().forEach { parser ->
                ISMActionsParser.instance.addParser(parser, extensionName)
            }
            indexMetadataServices.add(extension.getIndexMetadataService())
            extension.overrideClusterStateIndexUuidSetting()?.let {
                if (customIndexUUIDSetting != null) {
                    throw IllegalStateException(
                        "Multiple extensions of IndexManagement plugin overriding ClusterStateIndexUUIDSetting - not supported"
                    )
                }
                customIndexUUIDSetting = extension.overrideClusterStateIndexUuidSetting()
            }
            extensionCheckerMap[extensionName] = extension.statusChecker()
        }
    }

    override fun getRestHandlers(
        settings: Settings,
        restController: RestController,
        clusterSettings: ClusterSettings,
        indexScopedSettings: IndexScopedSettings,
        settingsFilter: SettingsFilter,
        indexNameExpressionResolver: IndexNameExpressionResolver,
        nodesInCluster: Supplier<DiscoveryNodes>
    ): List<RestHandler> {
        return listOf(
            RestRefreshSearchAnalyzerAction(),
            RestIndexPolicyAction(settings, clusterService),
            RestGetPolicyAction(),
            RestDeletePolicyAction(),
            RestExplainAction(),
            RestRetryFailedManagedIndexAction(),
            RestAddPolicyAction(),
            RestRemovePolicyAction(),
            RestChangePolicyAction(),
            RestDeleteRollupAction(),
            RestGetRollupAction(),
            RestIndexRollupAction(),
            RestStartRollupAction(),
            RestStopRollupAction(),
            RestExplainRollupAction(),
            RestIndexTransformAction(),
            RestGetTransformAction(),
            RestPreviewTransformAction(),
            RestDeleteTransformAction(),
            RestExplainTransformAction(),
            RestStartTransformAction(),
            RestStopTransformAction(),
            RestGetSMPolicyHandler(),
            RestStartSMPolicyHandler(),
            RestStopSMPolicyHandler(),
            RestExplainSMPolicyHandler(),
            RestDeleteSMPolicyHandler(),
            RestCreateSMPolicyHandler(),
            RestUpdateSMPolicyHandler()
        )
    }

    @Suppress("LongMethod")
    override fun createComponents(
        client: Client,
        clusterService: ClusterService,
        threadPool: ThreadPool,
        resourceWatcherService: ResourceWatcherService,
        scriptService: ScriptService,
        xContentRegistry: NamedXContentRegistry,
        environment: Environment,
        nodeEnvironment: NodeEnvironment,
        namedWriteableRegistry: NamedWriteableRegistry,
        indexNameExpressionResolver: IndexNameExpressionResolver,
        repositoriesServiceSupplier: Supplier<RepositoriesService>
    ): Collection<Any> {
        val settings = environment.settings()
        this.clusterService = clusterService
        rollupInterceptor = RollupInterceptor(clusterService, settings, indexNameExpressionResolver)
        val jvmService = JvmService(environment.settings())
        val transformRunner = TransformRunner.initialize(
            client,
            clusterService,
            xContentRegistry,
            settings,
            indexNameExpressionResolver,
            jvmService,
            threadPool
        )
        fieldCapsFilter = FieldCapsFilter(clusterService, settings, indexNameExpressionResolver)
        this.indexNameExpressionResolver = indexNameExpressionResolver

        val skipFlag = SkipExecution(client, clusterService)
        val rollupRunner = RollupRunner
            .registerClient(client)
            .registerClusterService(clusterService)
            .registerNamedXContentRegistry(xContentRegistry)
            .registerScriptService(scriptService)
            .registerSettings(settings)
            .registerThreadPool(threadPool)
            .registerMapperService(RollupMapperService(client, clusterService, indexNameExpressionResolver))
            .registerIndexer(RollupIndexer(settings, clusterService, client))
            .registerSearcher(RollupSearchService(settings, clusterService, client))
            .registerMetadataServices(RollupMetadataService(client, xContentRegistry))
            .registerConsumers()
            .registerClusterConfigurationProvider(skipFlag)
        indexManagementIndices = IndexManagementIndices(settings, client.admin().indices(), clusterService)
        val indexStateManagementHistory =
            IndexStateManagementHistory(
                settings,
                client,
                threadPool,
                clusterService,
                indexManagementIndices
            )

        indexMetadataProvider = IndexMetadataProvider(
            settings, client, clusterService,
            hashMapOf(
                DEFAULT_INDEX_TYPE to DefaultIndexMetadataService(customIndexUUIDSetting)
            )
        )
        indexMetadataServices.forEach { indexMetadataProvider.addMetadataServices(it) }

        val extensionChecker = ExtensionStatusChecker(extensionCheckerMap, clusterService)
        val managedIndexRunner = ManagedIndexRunner
            .registerClient(client)
            .registerClusterService(clusterService)
            .registerNamedXContentRegistry(xContentRegistry)
            .registerScriptService(scriptService)
            .registerSettings(settings)
            .registerConsumers() // registerConsumers must happen after registerSettings/clusterService
            .registerIMIndex(indexManagementIndices)
            .registerHistoryIndex(indexStateManagementHistory)
            .registerSkipFlag(skipFlag)
            .registerThreadPool(threadPool)
            .registerExtensionChecker(extensionChecker)
            .registerIndexMetadataProvider(indexMetadataProvider)

        val metadataService = MetadataService(client, clusterService, skipFlag, indexManagementIndices)
        val templateService = ISMTemplateService(client, clusterService, xContentRegistry, indexManagementIndices)

        val managedIndexCoordinator = ManagedIndexCoordinator(
            environment.settings(),
            client, clusterService, threadPool, indexManagementIndices, metadataService, templateService, indexMetadataProvider
        )

        SMRunner.init(client)

        return listOf(
            managedIndexRunner,
            rollupRunner,
            transformRunner,
            indexManagementIndices,
            managedIndexCoordinator,
            indexStateManagementHistory,
            indexMetadataProvider
        )
    }

    @Suppress("LongMethod")
    override fun getSettings(): List<Setting<*>> {
        return listOf(
            ManagedIndexSettings.HISTORY_ENABLED,
            ManagedIndexSettings.HISTORY_INDEX_MAX_AGE,
            ManagedIndexSettings.HISTORY_MAX_DOCS,
            ManagedIndexSettings.HISTORY_RETENTION_PERIOD,
            ManagedIndexSettings.HISTORY_ROLLOVER_CHECK_PERIOD,
            ManagedIndexSettings.HISTORY_NUMBER_OF_SHARDS,
            ManagedIndexSettings.HISTORY_NUMBER_OF_REPLICAS,
            ManagedIndexSettings.POLICY_ID,
            ManagedIndexSettings.ROLLOVER_ALIAS,
            ManagedIndexSettings.ROLLOVER_SKIP,
            ManagedIndexSettings.INDEX_STATE_MANAGEMENT_ENABLED,
            ManagedIndexSettings.METADATA_SERVICE_ENABLED,
            ManagedIndexSettings.AUTO_MANAGE,
            ManagedIndexSettings.METADATA_SERVICE_STATUS,
            ManagedIndexSettings.TEMPLATE_MIGRATION_CONTROL,
            ManagedIndexSettings.JITTER,
            ManagedIndexSettings.JOB_INTERVAL,
            ManagedIndexSettings.SWEEP_PERIOD,
            ManagedIndexSettings.COORDINATOR_BACKOFF_COUNT,
            ManagedIndexSettings.COORDINATOR_BACKOFF_MILLIS,
            ManagedIndexSettings.ALLOW_LIST,
            ManagedIndexSettings.SNAPSHOT_DENY_LIST,
            ManagedIndexSettings.RESTRICTED_INDEX_PATTERN,
            RollupSettings.ROLLUP_INGEST_BACKOFF_COUNT,
            RollupSettings.ROLLUP_INGEST_BACKOFF_MILLIS,
            RollupSettings.ROLLUP_SEARCH_BACKOFF_COUNT,
            RollupSettings.ROLLUP_SEARCH_BACKOFF_MILLIS,
            RollupSettings.ROLLUP_INDEX,
            RollupSettings.ROLLUP_ENABLED,
            RollupSettings.ROLLUP_SEARCH_ENABLED,
            RollupSettings.ROLLUP_DASHBOARDS,
            RollupSettings.ROLLUP_SEARCH_ALL_JOBS,
            TransformSettings.TRANSFORM_JOB_INDEX_BACKOFF_COUNT,
            TransformSettings.TRANSFORM_JOB_INDEX_BACKOFF_MILLIS,
            TransformSettings.TRANSFORM_JOB_SEARCH_BACKOFF_COUNT,
            TransformSettings.TRANSFORM_JOB_SEARCH_BACKOFF_MILLIS,
            TransformSettings.TRANSFORM_CIRCUIT_BREAKER_ENABLED,
            TransformSettings.TRANSFORM_CIRCUIT_BREAKER_JVM_THRESHOLD,
            IndexManagementSettings.FILTER_BY_BACKEND_ROLES,
            LegacyOpenDistroManagedIndexSettings.HISTORY_ENABLED,
            LegacyOpenDistroManagedIndexSettings.HISTORY_INDEX_MAX_AGE,
            LegacyOpenDistroManagedIndexSettings.HISTORY_MAX_DOCS,
            LegacyOpenDistroManagedIndexSettings.HISTORY_RETENTION_PERIOD,
            LegacyOpenDistroManagedIndexSettings.HISTORY_ROLLOVER_CHECK_PERIOD,
            LegacyOpenDistroManagedIndexSettings.HISTORY_NUMBER_OF_SHARDS,
            LegacyOpenDistroManagedIndexSettings.HISTORY_NUMBER_OF_REPLICAS,
            LegacyOpenDistroManagedIndexSettings.POLICY_ID,
            LegacyOpenDistroManagedIndexSettings.ROLLOVER_ALIAS,
            LegacyOpenDistroManagedIndexSettings.INDEX_STATE_MANAGEMENT_ENABLED,
            LegacyOpenDistroManagedIndexSettings.METADATA_SERVICE_ENABLED,
            LegacyOpenDistroManagedIndexSettings.JOB_INTERVAL,
            LegacyOpenDistroManagedIndexSettings.SWEEP_PERIOD,
            LegacyOpenDistroManagedIndexSettings.COORDINATOR_BACKOFF_COUNT,
            LegacyOpenDistroManagedIndexSettings.COORDINATOR_BACKOFF_MILLIS,
            LegacyOpenDistroManagedIndexSettings.ALLOW_LIST,
            LegacyOpenDistroManagedIndexSettings.SNAPSHOT_DENY_LIST,
            LegacyOpenDistroManagedIndexSettings.AUTO_MANAGE,
            LegacyOpenDistroManagedIndexSettings.METADATA_SERVICE_STATUS,
            LegacyOpenDistroManagedIndexSettings.TEMPLATE_MIGRATION_CONTROL,
            LegacyOpenDistroRollupSettings.ROLLUP_INGEST_BACKOFF_COUNT,
            LegacyOpenDistroRollupSettings.ROLLUP_INGEST_BACKOFF_MILLIS,
            LegacyOpenDistroRollupSettings.ROLLUP_SEARCH_BACKOFF_COUNT,
            LegacyOpenDistroRollupSettings.ROLLUP_SEARCH_BACKOFF_MILLIS,
            LegacyOpenDistroRollupSettings.ROLLUP_INDEX,
            LegacyOpenDistroRollupSettings.ROLLUP_ENABLED,
            LegacyOpenDistroRollupSettings.ROLLUP_SEARCH_ENABLED,
            LegacyOpenDistroRollupSettings.ROLLUP_DASHBOARDS
        )
    }

    override fun getActions(): List<ActionPlugin.ActionHandler<out ActionRequest, out ActionResponse>> {
        return listOf(
            ActionPlugin.ActionHandler(UpdateManagedIndexMetaDataAction.INSTANCE, TransportUpdateManagedIndexMetaDataAction::class.java),
            ActionPlugin.ActionHandler(RemovePolicyAction.INSTANCE, TransportRemovePolicyAction::class.java),
            ActionPlugin.ActionHandler(RefreshSearchAnalyzerAction.INSTANCE, TransportRefreshSearchAnalyzerAction::class.java),
            ActionPlugin.ActionHandler(AddPolicyAction.INSTANCE, TransportAddPolicyAction::class.java),
            ActionPlugin.ActionHandler(RetryFailedManagedIndexAction.INSTANCE, TransportRetryFailedManagedIndexAction::class.java),
            ActionPlugin.ActionHandler(ChangePolicyAction.INSTANCE, TransportChangePolicyAction::class.java),
            ActionPlugin.ActionHandler(IndexPolicyAction.INSTANCE, TransportIndexPolicyAction::class.java),
            ActionPlugin.ActionHandler(ExplainAction.INSTANCE, TransportExplainAction::class.java),
            ActionPlugin.ActionHandler(DeletePolicyAction.INSTANCE, TransportDeletePolicyAction::class.java),
            ActionPlugin.ActionHandler(GetPolicyAction.INSTANCE, TransportGetPolicyAction::class.java),
            ActionPlugin.ActionHandler(GetPoliciesAction.INSTANCE, TransportGetPoliciesAction::class.java),
            ActionPlugin.ActionHandler(DeleteRollupAction.INSTANCE, TransportDeleteRollupAction::class.java),
            ActionPlugin.ActionHandler(GetRollupAction.INSTANCE, TransportGetRollupAction::class.java),
            ActionPlugin.ActionHandler(GetRollupsAction.INSTANCE, TransportGetRollupsAction::class.java),
            ActionPlugin.ActionHandler(IndexRollupAction.INSTANCE, TransportIndexRollupAction::class.java),
            ActionPlugin.ActionHandler(StartRollupAction.INSTANCE, TransportStartRollupAction::class.java),
            ActionPlugin.ActionHandler(StopRollupAction.INSTANCE, TransportStopRollupAction::class.java),
            ActionPlugin.ActionHandler(ExplainRollupAction.INSTANCE, TransportExplainRollupAction::class.java),
            ActionPlugin.ActionHandler(UpdateRollupMappingAction.INSTANCE, TransportUpdateRollupMappingAction::class.java),
            ActionPlugin.ActionHandler(IndexTransformAction.INSTANCE, TransportIndexTransformAction::class.java),
            ActionPlugin.ActionHandler(GetTransformAction.INSTANCE, TransportGetTransformAction::class.java),
            ActionPlugin.ActionHandler(GetTransformsAction.INSTANCE, TransportGetTransformsAction::class.java),
            ActionPlugin.ActionHandler(PreviewTransformAction.INSTANCE, TransportPreviewTransformAction::class.java),
            ActionPlugin.ActionHandler(DeleteTransformsAction.INSTANCE, TransportDeleteTransformsAction::class.java),
            ActionPlugin.ActionHandler(ExplainTransformAction.INSTANCE, TransportExplainTransformAction::class.java),
            ActionPlugin.ActionHandler(StartTransformAction.INSTANCE, TransportStartTransformAction::class.java),
            ActionPlugin.ActionHandler(StopTransformAction.INSTANCE, TransportStopTransformAction::class.java),
            ActionPlugin.ActionHandler(ManagedIndexAction.INSTANCE, TransportManagedIndexAction::class.java),
            ActionPlugin.ActionHandler(SMActions.INDEX_SM_POLICY_ACTION_TYPE, TransportIndexSMPolicyAction::class.java),
            ActionPlugin.ActionHandler(SMActions.GET_SM_POLICY_ACTION_TYPE, TransportGetSMPolicyAction::class.java),
            ActionPlugin.ActionHandler(SMActions.DELETE_SM_POLICY_ACTION_TYPE, TransportDeleteSMPolicyAction::class.java),
<<<<<<< HEAD
=======
            ActionPlugin.ActionHandler(SMActions.START_SM_POLICY_ACTION_TYPE, TransportStartSMAction::class.java),
            ActionPlugin.ActionHandler(SMActions.STOP_SM_POLICY_ACTION_TYPE, TransportStopSMAction::class.java),
            ActionPlugin.ActionHandler(SMActions.EXPLAIN_SM_POLICY_ACTION_TYPE, TransportExplainSMAction::class.java),
            ActionPlugin.ActionHandler(SMActions.GET_SM_POLICIES_ACTION_TYPE, TransportGetSMPoliciesAction::class.java)
>>>>>>> a5c8667c
        )
    }

    override fun getTransportInterceptors(namedWriteableRegistry: NamedWriteableRegistry, threadContext: ThreadContext): List<TransportInterceptor> {
        return listOf(rollupInterceptor)
    }

    override fun getActionFilters(): List<ActionFilter> {
        return listOf(fieldCapsFilter)
    }
}

class GuiceHolder @Inject constructor(
    remoteClusterService: TransportService
) : LifecycleComponent {
    override fun close() { /* do nothing */ }
    override fun lifecycleState(): Lifecycle.State? {
        return null
    }

    override fun addLifecycleListener(listener: LifecycleListener) { /* do nothing */ }
    override fun removeLifecycleListener(listener: LifecycleListener) { /* do nothing */ }
    override fun start() { /* do nothing */ }
    override fun stop() { /* do nothing */ }

    companion object {
        lateinit var remoteClusterService: RemoteClusterService
    }

    init {
        Companion.remoteClusterService = remoteClusterService.remoteClusterService
    }
}<|MERGE_RESOLUTION|>--- conflicted
+++ resolved
@@ -546,13 +546,10 @@
             ActionPlugin.ActionHandler(SMActions.INDEX_SM_POLICY_ACTION_TYPE, TransportIndexSMPolicyAction::class.java),
             ActionPlugin.ActionHandler(SMActions.GET_SM_POLICY_ACTION_TYPE, TransportGetSMPolicyAction::class.java),
             ActionPlugin.ActionHandler(SMActions.DELETE_SM_POLICY_ACTION_TYPE, TransportDeleteSMPolicyAction::class.java),
-<<<<<<< HEAD
-=======
             ActionPlugin.ActionHandler(SMActions.START_SM_POLICY_ACTION_TYPE, TransportStartSMAction::class.java),
             ActionPlugin.ActionHandler(SMActions.STOP_SM_POLICY_ACTION_TYPE, TransportStopSMAction::class.java),
             ActionPlugin.ActionHandler(SMActions.EXPLAIN_SM_POLICY_ACTION_TYPE, TransportExplainSMAction::class.java),
             ActionPlugin.ActionHandler(SMActions.GET_SM_POLICIES_ACTION_TYPE, TransportGetSMPoliciesAction::class.java)
->>>>>>> a5c8667c
         )
     }
 
