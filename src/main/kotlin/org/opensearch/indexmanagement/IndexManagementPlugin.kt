--- conflicted
+++ resolved
@@ -426,11 +426,7 @@
             client, clusterService, threadPool, indexManagementIndices, metadataService, templateService, indexMetadataProvider
         )
 
-<<<<<<< HEAD
-        SMRunner.init(client, indexManagementIndices, clusterService)
-=======
-        val smRunner = SMRunner.init(client, threadPool, settings)
->>>>>>> e08104f2
+        val smRunner = SMRunner.init(client, threadPool, settings, indexManagementIndices, clusterService)
 
         return listOf(
             managedIndexRunner,
