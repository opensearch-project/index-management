/*
 * Copyright OpenSearch Contributors
 * SPDX-License-Identifier: Apache-2.0
 */

package org.opensearch.indexmanagement.snapshotmanagement

import kotlinx.coroutines.CoroutineName
import kotlinx.coroutines.CoroutineScope
import kotlinx.coroutines.Dispatchers
import kotlinx.coroutines.SupervisorJob
import kotlinx.coroutines.launch
import org.apache.logging.log4j.LogManager
import org.opensearch.action.bulk.BackoffPolicy
import org.opensearch.client.Client
import org.opensearch.common.unit.TimeValue
import org.opensearch.indexmanagement.snapshotmanagement.engine.SMStateMachine
import org.opensearch.indexmanagement.snapshotmanagement.engine.states.SMState
import org.opensearch.indexmanagement.snapshotmanagement.model.SMPolicy
import org.opensearch.indexmanagement.snapshotmanagement.model.SMMetadata
import org.opensearch.OpenSearchStatusException
<<<<<<< HEAD
import org.opensearch.cluster.health.ClusterHealthStatus
import org.opensearch.cluster.health.ClusterStateHealth
import org.opensearch.cluster.service.ClusterService
=======
import org.opensearch.common.settings.Settings
>>>>>>> e08104f2
import org.opensearch.index.seqno.SequenceNumbers
import org.opensearch.indexmanagement.IndexManagementIndices
import org.opensearch.indexmanagement.snapshotmanagement.engine.states.creationTransitions
import org.opensearch.indexmanagement.snapshotmanagement.engine.states.deletionTransitions
import org.opensearch.indexmanagement.util.acquireLockForScheduledJob
import org.opensearch.indexmanagement.util.releaseLockForScheduledJob
import org.opensearch.jobscheduler.spi.JobExecutionContext
import org.opensearch.jobscheduler.spi.ScheduledJobParameter
import org.opensearch.jobscheduler.spi.ScheduledJobRunner
import org.opensearch.rest.RestStatus
import org.opensearch.threadpool.ThreadPool
import java.time.Instant.now

object SMRunner :
    ScheduledJobRunner,
    CoroutineScope by CoroutineScope(SupervisorJob() + Dispatchers.Default + CoroutineName("snapshot_management_runner")) {

    private val log = LogManager.getLogger(javaClass)

<<<<<<< HEAD
    private lateinit var client: Client
    private lateinit var indicesManager: IndexManagementIndices
    private lateinit var clusterService: ClusterService

    fun init(client: Client, indicesManager: IndexManagementIndices, clusterService: ClusterService): SMRunner {
        SMRunner.client = client
        SMRunner.indicesManager = indicesManager
        SMRunner.clusterService = clusterService
=======
    lateinit var client: Client
    private lateinit var threadPool: ThreadPool
    private lateinit var settings: Settings

    fun init(client: Client, threadPool: ThreadPool, settings: Settings): SMRunner {
        SMRunner.client = client
        this.threadPool = threadPool
        this.settings = settings
>>>>>>> e08104f2
        return this
    }

    private val backoffPolicy: BackoffPolicy = BackoffPolicy.exponentialBackoff(
        TimeValue.timeValueMillis(1000L), 3
    )

    override fun runJob(job: ScheduledJobParameter, context: JobExecutionContext) {
        log.info("sm dev: Snapshot management running job: $job")

        if (job !is SMPolicy) {
            throw IllegalArgumentException("Received invalid job type [${job.javaClass.simpleName}] with id [${context.jobId}].")
        }

        launch {
            val lock = acquireLockForScheduledJob(job, context, backoffPolicy)
            if (lock == null) {
                log.warn("Cannot acquire lock for snapshot management job ${job.policyName}")
                return@launch
            }

            if (ClusterStateHealth(clusterService.state()).status == ClusterHealthStatus.RED) {
                log.warn("Skipping current execution of ${job.policyName} because of red cluster health")
                return@launch
            }

            val metadata = try {
                client.getSMMetadata(job.id)
            } catch (e: OpenSearchStatusException) {
                initMetadata(job) ?: return@launch
            }

            // creation, deletion workflow have to be executed sequentially,
            // because they are sharing the same metadata document.
<<<<<<< HEAD
            SMStateMachine(client, job, metadata, indicesManager)
=======
            SMStateMachine(client, job, metadata, settings, threadPool)
>>>>>>> e08104f2
                .handlePolicyChange()
                .currentState(metadata.creation.currentState)
                .next(creationTransitions)
                .apply {
                    val deleteMetadata = metadata.deletion
                    if (deleteMetadata != null) {
                        this.currentState(deleteMetadata.currentState)
                            .next(deletionTransitions)
                    }
                }

            if (!releaseLockForScheduledJob(context, lock)) {
                log.error("Could not release lock [${lock.lockId}] for ${job.id}.")
            }
        }
    }

    /**
     * Initialize snapshot management job run metadata
     *
     * @return null indicates indexing metadata failed
     */
    private suspend fun initMetadata(job: SMPolicy): SMMetadata? {
        val initMetadata = getInitialMetadata(job)
        log.info("Initializing metadata [$initMetadata] for job [${job.id}].")
        try {
            // TODO SM more granular error checking
            val res = client.indexMetadata(initMetadata, job.id, create = true, seqNo = SequenceNumbers.UNASSIGNED_SEQ_NO, primaryTerm = SequenceNumbers.UNASSIGNED_PRIMARY_TERM)
            if (res.status() != RestStatus.CREATED) {
                log.error("Metadata initialization response status is ${res.status()}, expecting CREATED 201.")
                return null
            }
        } catch (e: Exception) {
            log.error("Caught exception while initializing SM metadata.", e)
            return null
        }
        return initMetadata
    }

    private fun getInitialMetadata(job: SMPolicy): SMMetadata {
        val now = now()
        return SMMetadata(
            id = smPolicyNameToMetadataId(smDocIdToPolicyName(job.id)),
            policySeqNo = job.seqNo,
            policyPrimaryTerm = job.primaryTerm,
            creation = SMMetadata.WorkflowMetadata(
                SMState.CREATION_START,
                SMMetadata.Trigger(
                    time = job.creation.schedule.getNextExecutionTime(now)
                )
            ),
            deletion = job.deletion?.let {
                SMMetadata.WorkflowMetadata(
                    SMState.DELETION_START,
                    SMMetadata.Trigger(
                        time = job.deletion.schedule.getNextExecutionTime(now)
                    )
                )
            },
        )
    }
}<|MERGE_RESOLUTION|>--- conflicted
+++ resolved
@@ -19,14 +19,13 @@
 import org.opensearch.indexmanagement.snapshotmanagement.model.SMPolicy
 import org.opensearch.indexmanagement.snapshotmanagement.model.SMMetadata
 import org.opensearch.OpenSearchStatusException
-<<<<<<< HEAD
+import org.opensearch.cluster.service.ClusterService
+import org.opensearch.common.settings.Settings
 import org.opensearch.cluster.health.ClusterHealthStatus
 import org.opensearch.cluster.health.ClusterStateHealth
 import org.opensearch.cluster.service.ClusterService
-=======
-import org.opensearch.common.settings.Settings
->>>>>>> e08104f2
 import org.opensearch.index.seqno.SequenceNumbers
+import org.opensearch.indexmanagement.IndexManagementIndices
 import org.opensearch.indexmanagement.IndexManagementIndices
 import org.opensearch.indexmanagement.snapshotmanagement.engine.states.creationTransitions
 import org.opensearch.indexmanagement.snapshotmanagement.engine.states.deletionTransitions
@@ -45,25 +44,24 @@
 
     private val log = LogManager.getLogger(javaClass)
 
-<<<<<<< HEAD
     private lateinit var client: Client
     private lateinit var indicesManager: IndexManagementIndices
     private lateinit var clusterService: ClusterService
-
-    fun init(client: Client, indicesManager: IndexManagementIndices, clusterService: ClusterService): SMRunner {
-        SMRunner.client = client
-        SMRunner.indicesManager = indicesManager
-        SMRunner.clusterService = clusterService
-=======
-    lateinit var client: Client
     private lateinit var threadPool: ThreadPool
     private lateinit var settings: Settings
 
-    fun init(client: Client, threadPool: ThreadPool, settings: Settings): SMRunner {
-        SMRunner.client = client
+    fun init(
+        client: Client,
+        threadPool: ThreadPool,
+        settings: Settings,
+        indicesManager: IndexManagementIndices,
+        clusterService: ClusterService,
+        ): SMRunner {
+        this.client = client
         this.threadPool = threadPool
         this.settings = settings
->>>>>>> e08104f2
+        this.indicesManager = indicesManager
+        this.clusterService = clusterService
         return this
     }
 
@@ -98,11 +96,7 @@
 
             // creation, deletion workflow have to be executed sequentially,
             // because they are sharing the same metadata document.
-<<<<<<< HEAD
-            SMStateMachine(client, job, metadata, indicesManager)
-=======
-            SMStateMachine(client, job, metadata, settings, threadPool)
->>>>>>> e08104f2
+            SMStateMachine(client, job, metadata, settings, threadPool, indicesManager)
                 .handlePolicyChange()
                 .currentState(metadata.creation.currentState)
                 .next(creationTransitions)
