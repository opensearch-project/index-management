/*
 * Copyright OpenSearch Contributors
 * SPDX-License-Identifier: Apache-2.0
 */

package org.opensearch.indexmanagement.snapshotmanagement.model

import org.apache.logging.log4j.LogManager
import org.opensearch.common.io.stream.StreamInput
import org.opensearch.common.io.stream.StreamOutput
import org.opensearch.common.io.stream.Writeable
import org.opensearch.common.unit.TimeValue
import org.opensearch.common.xcontent.ToXContent
import org.opensearch.common.xcontent.XContentBuilder
import org.opensearch.common.xcontent.XContentParser
import org.opensearch.common.xcontent.XContentParser.Token
import org.opensearch.common.xcontent.XContentParserUtils.ensureExpectedToken
import org.opensearch.index.seqno.SequenceNumbers
import org.opensearch.indexmanagement.indexstatemanagement.util.WITH_TYPE
import org.opensearch.indexmanagement.opensearchapi.instant
import org.opensearch.indexmanagement.opensearchapi.nullValueHandler
import org.opensearch.indexmanagement.opensearchapi.optionalField
import org.opensearch.indexmanagement.opensearchapi.optionalTimeField
<<<<<<< HEAD
import org.opensearch.indexmanagement.snapshotmanagement.smJobIdToPolicyName
=======
import org.opensearch.indexmanagement.snapshotmanagement.getSMMetadataDocId
import org.opensearch.indexmanagement.snapshotmanagement.smDocIdToPolicyName
import org.opensearch.indexmanagement.spi.indexstatemanagement.model.ActionTimeout
import org.opensearch.indexmanagement.util.NO_ID
>>>>>>> 9d2b61ac
import org.opensearch.jobscheduler.spi.ScheduledJobParameter
import org.opensearch.jobscheduler.spi.schedule.CronSchedule
import org.opensearch.jobscheduler.spi.schedule.IntervalSchedule
import org.opensearch.jobscheduler.spi.schedule.Schedule
import org.opensearch.jobscheduler.spi.schedule.ScheduleParser
import java.time.Instant
import java.time.ZoneId
import java.time.temporal.ChronoUnit

private val log = LogManager.getLogger(SMPolicy::class.java)

data class SMPolicy(
    val id: String,
    val description: String? = null,
    val creation: Creation,
    val deletion: Deletion,
    val snapshotConfig: Map<String, Any>,
    val jobEnabled: Boolean,
    val jobLastUpdateTime: Instant,
    val jobEnabledTime: Instant?,
    val jobSchedule: Schedule,
    val seqNo: Long = SequenceNumbers.UNASSIGNED_SEQ_NO,
    val primaryTerm: Long = SequenceNumbers.UNASSIGNED_PRIMARY_TERM,
) : ScheduledJobParameter, Writeable {

    init {
        require(snapshotConfig["repository"] != null) { "Must provide the repository in snapshot config." }
        // Other fields in snapshotConfig: date_expression, indices, partial, include_global_state, ignore_unavailable, metadata
        // TODO SM validate date_format is of right format
    }

    // This name is used by the job scheduler and needs to match the id to avoid namespace conflicts with ISM policies sharing the same name
    override fun getName() = id

    // This is the name which the user provided when creating the policy, and should be used when outputting to the user in REST responses
    val policyName get() = smDocIdToPolicyName(id)

    val metadataID get() = getSMMetadataDocId(smDocIdToPolicyName(id))

    override fun getLastUpdateTime() = jobLastUpdateTime

    override fun getEnabledTime() = jobEnabledTime

    override fun getSchedule() = jobSchedule

    override fun isEnabled() = jobEnabled

    override fun getLockDurationSeconds() = 1800L // 30 minutes

    override fun toXContent(builder: XContentBuilder, params: ToXContent.Params): XContentBuilder {
<<<<<<< HEAD
        return builder
            .startObject()
            .startObject(SM_TYPE)
            .field(NAME_FIELD, smJobIdToPolicyName(id)) // for searching policy by name
=======
        builder.startObject()
        if (params.paramAsBoolean(WITH_TYPE, true)) builder.startObject(SM_TYPE)
        builder.field(NAME_FIELD, smDocIdToPolicyName(id)) // for searching policy by name
>>>>>>> 9d2b61ac
            .optionalField(DESCRIPTION_FIELD, description)
            .field(CREATION_FIELD, creation)
            .field(DELETION_FIELD, deletion)
            .field(SNAPSHOT_CONFIG_FIELD, snapshotConfig)
            .field(SCHEDULE_FIELD, jobSchedule)
            .field(ENABLED_FIELD, jobEnabled)
            .optionalTimeField(LAST_UPDATED_TIME_FIELD, jobLastUpdateTime)
            .optionalTimeField(ENABLED_TIME_FIELD, jobEnabledTime)
        if (params.paramAsBoolean(WITH_TYPE, true)) builder.endObject()
        return builder.endObject()
    }

    companion object {
        const val SM_TYPE = "sm"
        const val SM_DOC_ID_SUFFIX = "-sm-policy"
        const val SM_METADATA_ID_SUFFIX = "-sm-metadata"
        const val NAME_FIELD = "name"
        const val DESCRIPTION_FIELD = "description"
        const val CREATION_FIELD = "creation"
        const val DELETION_FIELD = "deletion"
        const val SNAPSHOT_CONFIG_FIELD = "snapshot_config"
        const val ENABLED_FIELD = "enabled"
        const val LAST_UPDATED_TIME_FIELD = "last_updated_time"
        const val ENABLED_TIME_FIELD = "enabled_time"
        const val SCHEDULE_FIELD = "schedule"

        // Used by sub models Creation and Deletion
        const val TIME_LIMIT_FIELD = "time_limit"

        fun parse(
            xcp: XContentParser,
            id: String,
            seqNo: Long = SequenceNumbers.UNASSIGNED_SEQ_NO,
            primaryTerm: Long = SequenceNumbers.UNASSIGNED_PRIMARY_TERM,
        ): SMPolicy {
            var description: String? = null
            var creation: Creation? = null
            var deletion: Deletion? = null
            var snapshotConfig: Map<String, Any>? = null
            var lastUpdatedTime: Instant? = null
            var enabledTime: Instant? = null
            var schedule: Schedule? = null
            var enabled = true

            log.info("sm dev: first token:  ${xcp.currentToken()}, ${xcp.currentName()}")
            if (xcp.currentToken() == null) xcp.nextToken()
            ensureExpectedToken(Token.START_OBJECT, xcp.currentToken(), xcp)
            while (xcp.nextToken() != Token.END_OBJECT) {
                log.info("sm dev: current token loop: ${xcp.currentToken()}, ${xcp.currentName()}")
                val fieldName = xcp.currentName()
                xcp.nextToken()

                when (fieldName) {
                    NAME_FIELD -> requireNotNull(xcp.text()) { "The name field of SMPolicy must not be null." }
                    DESCRIPTION_FIELD -> description = xcp.nullValueHandler { text() }
                    CREATION_FIELD -> creation = Creation.parse(xcp)
                    DELETION_FIELD -> deletion = Deletion.parse(xcp)
                    SNAPSHOT_CONFIG_FIELD -> snapshotConfig = xcp.map()
                    LAST_UPDATED_TIME_FIELD -> lastUpdatedTime = xcp.instant()
                    ENABLED_TIME_FIELD -> enabledTime = xcp.instant()
                    SCHEDULE_FIELD -> schedule = ScheduleParser.parse(xcp)
                    ENABLED_FIELD -> enabled = xcp.booleanValue()
                }
            }

            if (enabled && enabledTime == null) {
                enabledTime = Instant.now()
            } else if (!enabled) {
                enabledTime = null
            }

            // TODO SM update policy API can update this value
            if (lastUpdatedTime == null) {
                lastUpdatedTime = Instant.now()
            }

            if (schedule == null) {
                schedule = IntervalSchedule(Instant.now(), 1, ChronoUnit.MINUTES)
            }

            return SMPolicy(
                description = description,
                creation = requireNotNull(creation) { "creation field must not be null" },
                deletion = requireNotNull(deletion) { "deletion field must not be null" },
                snapshotConfig = requireNotNull(snapshotConfig) { "snapshot_config field must not be null" },
                jobLastUpdateTime = requireNotNull(lastUpdatedTime) { "last_updated_at field must not be null" },
                jobEnabledTime = enabledTime,
                jobSchedule = schedule,
                jobEnabled = enabled,
                id = id,
                seqNo = seqNo,
                primaryTerm = primaryTerm,
            )
        }
    }

    constructor(sin: StreamInput) : this(
        description = sin.readOptionalString(),
        creation = Creation(sin),
        deletion = Deletion(sin),
        snapshotConfig = sin.readMap() as Map<String, Any>,
        jobLastUpdateTime = sin.readInstant(),
        jobEnabledTime = sin.readOptionalInstant(),
        jobSchedule = IntervalSchedule(sin),
        jobEnabled = sin.readBoolean(),
        id = sin.readString(),
        seqNo = sin.readLong(),
        primaryTerm = sin.readLong(),
    )

    override fun writeTo(out: StreamOutput) {
        out.writeOptionalString(description)
        creation.writeTo(out)
        deletion.writeTo(out)
        out.writeMap(snapshotConfig)
        out.writeInstant(jobLastUpdateTime)
        out.writeOptionalInstant(jobEnabledTime)
        jobSchedule.writeTo(out)
        out.writeBoolean(jobEnabled)
        out.writeString(id)
        out.writeLong(seqNo)
        out.writeLong(primaryTerm)
    }

    data class Creation(
        val schedule: Schedule,
        val timeLimit: TimeValue? = null,
    ) : Writeable, ToXContent {

        override fun toXContent(builder: XContentBuilder, params: ToXContent.Params): XContentBuilder {
            return builder.startObject()
                .field(SCHEDULE_FIELD, schedule)
                .optionalField(TIME_LIMIT_FIELD, timeLimit)
                .endObject()
        }

        companion object {
            const val SCHEDULE_FIELD = "schedule"

            fun parse(xcp: XContentParser): Creation {
                var schedule: Schedule? = null
                var timeLimit: TimeValue? = null

                ensureExpectedToken(Token.START_OBJECT, xcp.currentToken(), xcp)
                while (xcp.nextToken() != Token.END_OBJECT) {
                    val fieldName = xcp.currentName()
                    xcp.nextToken()

                    when (fieldName) {
                        SCHEDULE_FIELD -> schedule = ScheduleParser.parse(xcp)
                        TIME_LIMIT_FIELD -> timeLimit = TimeValue.parseTimeValue(xcp.text(), TIME_LIMIT_FIELD)
                    }
                }

                return Creation(
                    schedule = requireNotNull(schedule) { "schedule field must not be null" },
                    timeLimit = timeLimit
                )
            }
        }

        constructor(sin: StreamInput) : this(
            schedule = CronSchedule(sin),
            timeLimit = sin.readOptionalTimeValue(),
        )

        override fun writeTo(out: StreamOutput) {
            schedule.writeTo(out)
            out.writeOptionalTimeValue(timeLimit)
        }
    }

    data class Deletion(
        val schedule: Schedule,
        val timeLimit: TimeValue? = null,
        val condition: DeleteCondition,
    ) : Writeable, ToXContent {

        override fun toXContent(builder: XContentBuilder, params: ToXContent.Params): XContentBuilder {
            return builder.startObject()
                .field(SCHEDULE_FIELD, schedule)
                .field(CONDITION_FIELD, condition)
                .optionalField(TIME_LIMIT_FIELD, timeLimit)
                .endObject()
        }

        companion object {
            const val SCHEDULE_FIELD = "schedule"
            const val CONDITION_FIELD = "condition"

            fun parse(xcp: XContentParser): Deletion {
                var schedule: Schedule? = null
                var timeLimit: TimeValue? = null
                var condition: DeleteCondition? = null

                ensureExpectedToken(Token.START_OBJECT, xcp.currentToken(), xcp)
                while (xcp.nextToken() != Token.END_OBJECT) {
                    val fieldName = xcp.currentName()
                    xcp.nextToken()

                    when (fieldName) {
                        SCHEDULE_FIELD -> schedule = ScheduleParser.parse(xcp)
                        TIME_LIMIT_FIELD -> timeLimit = TimeValue.parseTimeValue(xcp.text(), TIME_LIMIT_FIELD)
                        CONDITION_FIELD -> condition = DeleteCondition.parse(xcp)
                    }
                }

                // If user doesn't provide delete schedule, defaults to every day 1AM
                if (schedule == null) {
                    schedule = CronSchedule("0 1 * * *", ZoneId.systemDefault())
                }

                return Deletion(
                    schedule = schedule,
                    timeLimit = timeLimit,
                    condition = requireNotNull(condition) { "condition field must not be null" },
                )
            }
        }

        constructor(sin: StreamInput) : this(
            schedule = CronSchedule(sin),
            timeLimit = sin.readOptionalTimeValue(),
            condition = DeleteCondition(sin),
        )

        override fun writeTo(out: StreamOutput) {
            schedule.writeTo(out)
            out.writeOptionalTimeValue(timeLimit)
            condition.writeTo(out)
        }
    }

    data class DeleteCondition(
        val maxCount: Int,
        val maxAge: TimeValue? = null,
        val minCount: Int? = null,
    ) : Writeable, ToXContent {

        init {
            require(maxCount > 0) { "$MAX_COUNT_FIELD should be bigger than 0." }
            require(minCount == null || maxCount >= minCount && minCount > 0) {
                "$MIN_COUNT_FIELD should be bigger than 0 and smaller than $MAX_COUNT_FIELD."
            }
        }

        override fun toXContent(builder: XContentBuilder, params: ToXContent.Params): XContentBuilder {
            return builder.startObject()
                .field(MAX_COUNT_FIELD, maxCount)
                .optionalField(MAX_AGE_FIELD, maxAge)
                .optionalField(MIN_COUNT_FIELD, minCount)
                .endObject()
        }

        companion object {
            const val MAX_COUNT_FIELD = "max_count"
            private const val DEFAULT_MAX_COUNT = 50
            const val MAX_AGE_FIELD = "max_age"
            const val MIN_COUNT_FIELD = "min_count"
<<<<<<< HEAD
            const val DEFAULT_MIN_COUNT = 5
=======
            private const val DEFAULT_MIN_COUNT = 5
>>>>>>> 9d2b61ac

            fun parse(xcp: XContentParser): DeleteCondition {
                var maxCount = DEFAULT_MAX_COUNT
                var maxAge: TimeValue? = null
                var minCount: Int? = null

                ensureExpectedToken(Token.START_OBJECT, xcp.currentToken(), xcp)
                while (xcp.nextToken() != Token.END_OBJECT) {
                    val fieldName = xcp.currentName()
                    xcp.nextToken()

                    when (fieldName) {
                        MAX_COUNT_FIELD -> maxCount = xcp.intValue()
                        MAX_AGE_FIELD -> maxAge = TimeValue.parseTimeValue(xcp.text(), MAX_AGE_FIELD)
                        MIN_COUNT_FIELD -> minCount = xcp.intValue()
                    }
                }

                // minCount is used to prevent all managed snapshots got deleted even
                //  they have been over the maxAge
                if (maxAge != null && minCount == null) {
                    minCount = minOf(DEFAULT_MIN_COUNT, maxCount)
                }

                return DeleteCondition(
                    maxCount = maxCount,
                    maxAge = maxAge,
                    minCount = minCount,
                )
            }
        }

        constructor(sin: StreamInput) : this(
            maxCount = sin.readInt(),
            maxAge = sin.readOptionalTimeValue(),
            minCount = sin.readOptionalInt()
        )

        override fun writeTo(out: StreamOutput) {
            out.writeInt(maxCount)
            out.writeOptionalTimeValue(maxAge)
            out.writeOptionalInt(minCount)
        }
    }
}<|MERGE_RESOLUTION|>--- conflicted
+++ resolved
@@ -21,14 +21,8 @@
 import org.opensearch.indexmanagement.opensearchapi.nullValueHandler
 import org.opensearch.indexmanagement.opensearchapi.optionalField
 import org.opensearch.indexmanagement.opensearchapi.optionalTimeField
-<<<<<<< HEAD
-import org.opensearch.indexmanagement.snapshotmanagement.smJobIdToPolicyName
-=======
 import org.opensearch.indexmanagement.snapshotmanagement.getSMMetadataDocId
 import org.opensearch.indexmanagement.snapshotmanagement.smDocIdToPolicyName
-import org.opensearch.indexmanagement.spi.indexstatemanagement.model.ActionTimeout
-import org.opensearch.indexmanagement.util.NO_ID
->>>>>>> 9d2b61ac
 import org.opensearch.jobscheduler.spi.ScheduledJobParameter
 import org.opensearch.jobscheduler.spi.schedule.CronSchedule
 import org.opensearch.jobscheduler.spi.schedule.IntervalSchedule
@@ -79,16 +73,9 @@
     override fun getLockDurationSeconds() = 1800L // 30 minutes
 
     override fun toXContent(builder: XContentBuilder, params: ToXContent.Params): XContentBuilder {
-<<<<<<< HEAD
-        return builder
-            .startObject()
-            .startObject(SM_TYPE)
-            .field(NAME_FIELD, smJobIdToPolicyName(id)) // for searching policy by name
-=======
         builder.startObject()
         if (params.paramAsBoolean(WITH_TYPE, true)) builder.startObject(SM_TYPE)
         builder.field(NAME_FIELD, smDocIdToPolicyName(id)) // for searching policy by name
->>>>>>> 9d2b61ac
             .optionalField(DESCRIPTION_FIELD, description)
             .field(CREATION_FIELD, creation)
             .field(DELETION_FIELD, deletion)
@@ -348,11 +335,7 @@
             private const val DEFAULT_MAX_COUNT = 50
             const val MAX_AGE_FIELD = "max_age"
             const val MIN_COUNT_FIELD = "min_count"
-<<<<<<< HEAD
             const val DEFAULT_MIN_COUNT = 5
-=======
-            private const val DEFAULT_MIN_COUNT = 5
->>>>>>> 9d2b61ac
 
             fun parse(xcp: XContentParser): DeleteCondition {
                 var maxCount = DEFAULT_MAX_COUNT
