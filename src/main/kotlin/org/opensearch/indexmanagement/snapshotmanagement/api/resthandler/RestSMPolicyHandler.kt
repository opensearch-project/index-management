/*
 * Copyright OpenSearch Contributors
 * SPDX-License-Identifier: Apache-2.0
 */

package org.opensearch.indexmanagement.snapshotmanagement.api.resthandler

import org.apache.logging.log4j.LogManager
import org.opensearch.action.support.WriteRequest
import org.opensearch.client.node.NodeClient
import org.opensearch.common.xcontent.ToXContent
import org.opensearch.index.seqno.SequenceNumbers
import org.opensearch.indexmanagement.IndexManagementPlugin.Companion.SM_POLICIES_URI
import org.opensearch.indexmanagement.snapshotmanagement.api.transport.SMActions
import org.opensearch.indexmanagement.snapshotmanagement.api.transport.SMActions.DELETE_SM_POLICY_ACTION_TYPE
import org.opensearch.indexmanagement.snapshotmanagement.api.transport.SMActions.GET_SM_POLICY_ACTION_TYPE
import org.opensearch.indexmanagement.snapshotmanagement.api.transport.delete.DeleteSMPolicyRequest
import org.opensearch.indexmanagement.snapshotmanagement.api.transport.get.GetSMPolicyRequest
import org.opensearch.indexmanagement.snapshotmanagement.api.transport.index.IndexSMPolicyRequest
<<<<<<< HEAD
import org.opensearch.indexmanagement.snapshotmanagement.model.SMPolicy
import org.opensearch.indexmanagement.snapshotmanagement.smPolicyNameToJobId
=======
import org.opensearch.indexmanagement.snapshotmanagement.api.transport.index.IndexSMPolicyResponse
import org.opensearch.indexmanagement.snapshotmanagement.smPolicyNameToDocId
import org.opensearch.indexmanagement.snapshotmanagement.model.SMPolicy
import org.opensearch.indexmanagement.util.IF_PRIMARY_TERM
import org.opensearch.indexmanagement.util.IF_SEQ_NO
import org.opensearch.indexmanagement.util.REFRESH
>>>>>>> 9d2b61ac
import org.opensearch.rest.BaseRestHandler
import org.opensearch.rest.BytesRestResponse
import org.opensearch.rest.RestHandler.Route
import org.opensearch.rest.RestRequest
import org.opensearch.rest.RestRequest.Method.POST
import org.opensearch.rest.RestRequest.Method.PUT
import org.opensearch.rest.RestRequest.Method.GET
import org.opensearch.rest.RestRequest.Method.DELETE
import org.opensearch.rest.RestResponse
import org.opensearch.rest.RestStatus
import org.opensearch.rest.action.RestResponseListener
import org.opensearch.rest.action.RestToXContentListener
import java.time.Instant

class RestSMPolicyHandler : BaseRestHandler() {

    private val log = LogManager.getLogger(javaClass)

    override fun getName(): String {
        return "snapshot_management_policy_rest_handler"
    }

    override fun routes(): List<Route> {
        return listOf(
            Route(POST, "$SM_POLICIES_URI/{policyName}"),
            Route(PUT, "$SM_POLICIES_URI/{policyName}"),
            Route(GET, "$SM_POLICIES_URI/{policyName}"),
            Route(DELETE, "$SM_POLICIES_URI/{policyName}"),
        )
    }

    override fun prepareRequest(request: RestRequest, client: NodeClient): RestChannelConsumer {
        return when (request.method()) {
            POST -> indexRequest(request, client, true)
            PUT -> indexRequest(request, client, false)
            GET -> getRequest(request, client)
            DELETE -> deleteRequest(request, client)
            else -> RestChannelConsumer {
                it.sendResponse(
                    BytesRestResponse(
                        RestStatus.METHOD_NOT_ALLOWED,
                        "${request.method()} is not allowed"
                    )
                )
            }
        }
    }

    private fun getRequest(request: RestRequest, client: NodeClient): RestChannelConsumer {
        val policyName = request.param("policyName", "")
        if (policyName == "") {
            throw IllegalArgumentException("Missing policy name")
        }

        return RestChannelConsumer {
            client.execute(
<<<<<<< HEAD
                GET_SM_POLICY_ACTION_TYPE,
                GetSMPolicyRequest(policyName),
=======
                GET_SM_ACTION_TYPE,
                GetSMPolicyRequest(smPolicyNameToDocId(policyName)),
>>>>>>> 9d2b61ac
                RestToXContentListener(it)
            )
        }
    }

    private fun indexRequest(request: RestRequest, client: NodeClient, create: Boolean): RestChannelConsumer {
        val policyName = request.param("policyName", "")
        if (policyName == "") {
            throw IllegalArgumentException("Missing policy name")
        }
        // TODO validate policy name validateGeneratedSnapshotName

        val seqNo = request.paramAsLong(IF_SEQ_NO, SequenceNumbers.UNASSIGNED_SEQ_NO)
        val primaryTerm = request.paramAsLong(IF_PRIMARY_TERM, SequenceNumbers.UNASSIGNED_PRIMARY_TERM)
        val xcp = request.contentParser()
<<<<<<< HEAD
        val policy = SMPolicy.parse(xcp, id = smPolicyNameToJobId(policyName))
=======
        val policy = SMPolicy.parse(xcp, id = smPolicyNameToDocId(policyName), seqNo = seqNo, primaryTerm = primaryTerm)
            .copy(jobLastUpdateTime = Instant.now())
>>>>>>> 9d2b61ac
        log.info("sm dev: policy parsed $policy")

        val refreshPolicy = if (request.hasParam(REFRESH)) {
            WriteRequest.RefreshPolicy.parse(request.param(REFRESH))
        } else {
            WriteRequest.RefreshPolicy.IMMEDIATE
        }

        return RestChannelConsumer {
            client.execute(
<<<<<<< HEAD
                SMActions.INDEX_SM_POLICY_ACTION_TYPE,
                IndexSMPolicyRequest(policy, create),
                RestToXContentListener(it)
=======
                SMActions.INDEX_SM_ACTION_TYPE,
                IndexSMPolicyRequest(policy, create, refreshPolicy),
                object : RestResponseListener<IndexSMPolicyResponse>(it) {
                    override fun buildResponse(response: IndexSMPolicyResponse): RestResponse {
                        val restResponse = BytesRestResponse(response.status, response.toXContent(channel.newBuilder(), ToXContent.EMPTY_PARAMS))
                        if (response.status == RestStatus.CREATED || response.status == RestStatus.OK) {
                            val location = "$SM_POLICIES_URI/${response.policy.policyName}"
                            restResponse.addHeader("Location", location)
                        }
                        return restResponse
                    }
                }
>>>>>>> 9d2b61ac
            )
        }
    }

    private fun deleteRequest(request: RestRequest, client: NodeClient): RestChannelConsumer {
        val policyName = request.param("policyName", "")
        if (policyName == "") {
            throw IllegalArgumentException("Missing policy name")
        }

        val refreshPolicy = if (request.hasParam(REFRESH)) {
            WriteRequest.RefreshPolicy.parse(request.param(REFRESH))
        } else {
            WriteRequest.RefreshPolicy.IMMEDIATE
        }

        return RestChannelConsumer {
            client.execute(
<<<<<<< HEAD
                DELETE_SM_POLICY_ACTION_TYPE,
                DeleteSMPolicyRequest(policyName),
=======
                DELETE_SM_ACTION_TYPE,
                DeleteSMPolicyRequest(smPolicyNameToDocId(policyName)).setRefreshPolicy(refreshPolicy),
>>>>>>> 9d2b61ac
                RestToXContentListener(it)
            )
        }
    }
}<|MERGE_RESOLUTION|>--- conflicted
+++ resolved
@@ -17,17 +17,12 @@
 import org.opensearch.indexmanagement.snapshotmanagement.api.transport.delete.DeleteSMPolicyRequest
 import org.opensearch.indexmanagement.snapshotmanagement.api.transport.get.GetSMPolicyRequest
 import org.opensearch.indexmanagement.snapshotmanagement.api.transport.index.IndexSMPolicyRequest
-<<<<<<< HEAD
-import org.opensearch.indexmanagement.snapshotmanagement.model.SMPolicy
-import org.opensearch.indexmanagement.snapshotmanagement.smPolicyNameToJobId
-=======
 import org.opensearch.indexmanagement.snapshotmanagement.api.transport.index.IndexSMPolicyResponse
 import org.opensearch.indexmanagement.snapshotmanagement.smPolicyNameToDocId
 import org.opensearch.indexmanagement.snapshotmanagement.model.SMPolicy
 import org.opensearch.indexmanagement.util.IF_PRIMARY_TERM
 import org.opensearch.indexmanagement.util.IF_SEQ_NO
 import org.opensearch.indexmanagement.util.REFRESH
->>>>>>> 9d2b61ac
 import org.opensearch.rest.BaseRestHandler
 import org.opensearch.rest.BytesRestResponse
 import org.opensearch.rest.RestHandler.Route
@@ -84,13 +79,8 @@
 
         return RestChannelConsumer {
             client.execute(
-<<<<<<< HEAD
                 GET_SM_POLICY_ACTION_TYPE,
-                GetSMPolicyRequest(policyName),
-=======
-                GET_SM_ACTION_TYPE,
                 GetSMPolicyRequest(smPolicyNameToDocId(policyName)),
->>>>>>> 9d2b61ac
                 RestToXContentListener(it)
             )
         }
@@ -106,12 +96,8 @@
         val seqNo = request.paramAsLong(IF_SEQ_NO, SequenceNumbers.UNASSIGNED_SEQ_NO)
         val primaryTerm = request.paramAsLong(IF_PRIMARY_TERM, SequenceNumbers.UNASSIGNED_PRIMARY_TERM)
         val xcp = request.contentParser()
-<<<<<<< HEAD
-        val policy = SMPolicy.parse(xcp, id = smPolicyNameToJobId(policyName))
-=======
         val policy = SMPolicy.parse(xcp, id = smPolicyNameToDocId(policyName), seqNo = seqNo, primaryTerm = primaryTerm)
             .copy(jobLastUpdateTime = Instant.now())
->>>>>>> 9d2b61ac
         log.info("sm dev: policy parsed $policy")
 
         val refreshPolicy = if (request.hasParam(REFRESH)) {
@@ -122,12 +108,7 @@
 
         return RestChannelConsumer {
             client.execute(
-<<<<<<< HEAD
                 SMActions.INDEX_SM_POLICY_ACTION_TYPE,
-                IndexSMPolicyRequest(policy, create),
-                RestToXContentListener(it)
-=======
-                SMActions.INDEX_SM_ACTION_TYPE,
                 IndexSMPolicyRequest(policy, create, refreshPolicy),
                 object : RestResponseListener<IndexSMPolicyResponse>(it) {
                     override fun buildResponse(response: IndexSMPolicyResponse): RestResponse {
@@ -139,7 +120,6 @@
                         return restResponse
                     }
                 }
->>>>>>> 9d2b61ac
             )
         }
     }
@@ -158,13 +138,8 @@
 
         return RestChannelConsumer {
             client.execute(
-<<<<<<< HEAD
                 DELETE_SM_POLICY_ACTION_TYPE,
-                DeleteSMPolicyRequest(policyName),
-=======
-                DELETE_SM_ACTION_TYPE,
                 DeleteSMPolicyRequest(smPolicyNameToDocId(policyName)).setRefreshPolicy(refreshPolicy),
->>>>>>> 9d2b61ac
                 RestToXContentListener(it)
             )
         }
