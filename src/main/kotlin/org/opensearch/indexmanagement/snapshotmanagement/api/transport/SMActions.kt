--- conflicted
+++ resolved
@@ -29,11 +29,6 @@
     /**
      * [TransportDeleteSMPolicyAction]
      */
-<<<<<<< HEAD
     const val DELETE_SM_POLICY_ACTION_NAME = "cluster:admin/opensearch/snapshot_management/policy/delete"
-    val DELETE_SM_POLICY_ACTION_TYPE = ActionType(DELETE_SM_POLICY_ACTION_NAME, ::DeleteSMPolicyResponse)
-=======
-    const val DELETE_SM_ACTION_NAME = "cluster:admin/opensearch/snapshot_management/policy/delete"
-    val DELETE_SM_ACTION_TYPE = ActionType(DELETE_SM_ACTION_NAME, ::DeleteResponse)
->>>>>>> 9d2b61ac
+    val DELETE_SM_POLICY_ACTION_TYPE = ActionType(DELETE_SM_POLICY_ACTION_NAME, ::DeleteResponse)
 }