--- conflicted
+++ resolved
@@ -15,26 +15,16 @@
 import org.opensearch.indexmanagement.IndexManagementPlugin.Companion.INDEX_MANAGEMENT_INDEX
 import org.opensearch.indexmanagement.opensearchapi.suspendUntil
 import org.opensearch.indexmanagement.snapshotmanagement.api.transport.BaseTransportAction
-<<<<<<< HEAD
+import org.opensearch.indexmanagement.snapshotmanagement.getSMPolicy
 import org.opensearch.indexmanagement.snapshotmanagement.api.transport.SMActions.DELETE_SM_POLICY_ACTION_NAME
-import org.opensearch.indexmanagement.snapshotmanagement.smPolicyNameToJobId
-=======
-import org.opensearch.indexmanagement.snapshotmanagement.api.transport.SMActions.DELETE_SM_ACTION_NAME
-import org.opensearch.indexmanagement.snapshotmanagement.getSMPolicy
->>>>>>> 9d2b61ac
 import org.opensearch.transport.TransportService
 
 class TransportDeleteSMPolicyAction @Inject constructor(
     client: Client,
     transportService: TransportService,
     actionFilters: ActionFilters,
-<<<<<<< HEAD
-) : BaseTransportAction<DeleteSMPolicyRequest, DeleteSMPolicyResponse>(
+) : BaseTransportAction<DeleteSMPolicyRequest, DeleteResponse>(
     DELETE_SM_POLICY_ACTION_NAME, transportService, client, actionFilters, ::DeleteSMPolicyRequest
-=======
-) : BaseTransportAction<DeleteSMPolicyRequest, DeleteResponse>(
-    DELETE_SM_ACTION_NAME, transportService, client, actionFilters, ::DeleteSMPolicyRequest
->>>>>>> 9d2b61ac
 ) {
 
     private val log = LogManager.getLogger(javaClass)
@@ -43,12 +33,6 @@
         request: DeleteSMPolicyRequest,
         user: User?,
         threadContext: ThreadContext.StoredContext
-<<<<<<< HEAD
-    ): DeleteSMPolicyResponse {
-        val deleteReq = DeleteRequest(INDEX_MANAGEMENT_INDEX, smPolicyNameToJobId(request.policyName))
-        val deleteRes: DeleteResponse = client.suspendUntil { delete(deleteReq, it) }
-        return DeleteSMPolicyResponse(deleteRes.status().toString())
-=======
     ): DeleteResponse {
         val smPolicy = client.getSMPolicy(request.id())
 
@@ -56,6 +40,5 @@
 
         val deleteReq = request.index(INDEX_MANAGEMENT_INDEX)
         return client.suspendUntil { delete(deleteReq, it) }
->>>>>>> 9d2b61ac
     }
 }