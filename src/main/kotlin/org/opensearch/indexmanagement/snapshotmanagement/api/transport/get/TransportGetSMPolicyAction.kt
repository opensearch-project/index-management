/*
 * Copyright OpenSearch Contributors
 * SPDX-License-Identifier: Apache-2.0
 */

package org.opensearch.indexmanagement.snapshotmanagement.api.transport.get

import org.apache.logging.log4j.LogManager
import org.opensearch.OpenSearchStatusException
import org.opensearch.action.get.GetRequest
import org.opensearch.action.get.GetResponse
import org.opensearch.action.support.ActionFilters
import org.opensearch.client.Client
import org.opensearch.common.inject.Inject
import org.opensearch.common.util.concurrent.ThreadContext
import org.opensearch.commons.authuser.User
import org.opensearch.index.IndexNotFoundException
import org.opensearch.indexmanagement.IndexManagementPlugin
import org.opensearch.indexmanagement.opensearchapi.suspendUntil
import org.opensearch.indexmanagement.snapshotmanagement.api.transport.BaseTransportAction
<<<<<<< HEAD
import org.opensearch.indexmanagement.snapshotmanagement.api.transport.SMActions.GET_SM_POLICY_ACTION_NAME
import org.opensearch.indexmanagement.snapshotmanagement.smPolicyNameToJobId
import org.opensearch.indexmanagement.snapshotmanagement.model.SMPolicy
=======
import org.opensearch.indexmanagement.snapshotmanagement.api.transport.SMActions.GET_SM_ACTION_NAME
import org.opensearch.indexmanagement.snapshotmanagement.parseSMPolicy
import org.opensearch.rest.RestStatus
>>>>>>> 9d2b61ac
import org.opensearch.transport.TransportService

class TransportGetSMPolicyAction @Inject constructor(
    client: Client,
    transportService: TransportService,
    actionFilters: ActionFilters,
) : BaseTransportAction<GetSMPolicyRequest, GetSMPolicyResponse>(
    GET_SM_POLICY_ACTION_NAME, transportService, client, actionFilters, ::GetSMPolicyRequest
) {

    private val log = LogManager.getLogger(javaClass)

    override suspend fun executeRequest(
        request: GetSMPolicyRequest,
        user: User?,
        threadContext: ThreadContext.StoredContext
    ): GetSMPolicyResponse {
<<<<<<< HEAD
        val getReq = GetRequest(INDEX_MANAGEMENT_INDEX, smPolicyNameToJobId(request.policyName))
        val getRes: GetResponse = client.suspendUntil { get(getReq, it) }
        val xcp = contentParser(getRes.sourceAsBytesRef)
        val policy = xcp.parseWithType(getRes.id, getRes.seqNo, getRes.primaryTerm, SMPolicy.Companion::parse)
        return GetSMPolicyResponse(policy)
=======
        val getRequest = GetRequest(IndexManagementPlugin.INDEX_MANAGEMENT_INDEX, request.policyID)
        val getResponse: GetResponse = try {
            client.suspendUntil { get(getRequest, it) }
        } catch (e: IndexNotFoundException) {
            throw OpenSearchStatusException("Snapshot management config index not found", RestStatus.NOT_FOUND)
        }
        if (!getResponse.isExists) {
            throw OpenSearchStatusException("Snapshot management policy not found", RestStatus.NOT_FOUND)
        }
        val smPolicy = try {
            parseSMPolicy(getResponse)
        } catch (e: IllegalArgumentException) {
            log.error("Error while parsing snapshot management policy ${request.policyID}", e)
            throw OpenSearchStatusException("Snapshot management policy not found", RestStatus.INTERNAL_SERVER_ERROR)
        }
        // TODO SM security integration

        log.info("sm dev: Parsed SM policy: $smPolicy")
        return GetSMPolicyResponse(getResponse.id, getResponse.version, getResponse.seqNo, getResponse.primaryTerm, smPolicy)
>>>>>>> 9d2b61ac
    }
}<|MERGE_RESOLUTION|>--- conflicted
+++ resolved
@@ -18,15 +18,9 @@
 import org.opensearch.indexmanagement.IndexManagementPlugin
 import org.opensearch.indexmanagement.opensearchapi.suspendUntil
 import org.opensearch.indexmanagement.snapshotmanagement.api.transport.BaseTransportAction
-<<<<<<< HEAD
-import org.opensearch.indexmanagement.snapshotmanagement.api.transport.SMActions.GET_SM_POLICY_ACTION_NAME
-import org.opensearch.indexmanagement.snapshotmanagement.smPolicyNameToJobId
-import org.opensearch.indexmanagement.snapshotmanagement.model.SMPolicy
-=======
-import org.opensearch.indexmanagement.snapshotmanagement.api.transport.SMActions.GET_SM_ACTION_NAME
 import org.opensearch.indexmanagement.snapshotmanagement.parseSMPolicy
 import org.opensearch.rest.RestStatus
->>>>>>> 9d2b61ac
+import org.opensearch.indexmanagement.snapshotmanagement.api.transport.SMActions.GET_SM_POLICY_ACTION_NAME
 import org.opensearch.transport.TransportService
 
 class TransportGetSMPolicyAction @Inject constructor(
@@ -44,13 +38,6 @@
         user: User?,
         threadContext: ThreadContext.StoredContext
     ): GetSMPolicyResponse {
-<<<<<<< HEAD
-        val getReq = GetRequest(INDEX_MANAGEMENT_INDEX, smPolicyNameToJobId(request.policyName))
-        val getRes: GetResponse = client.suspendUntil { get(getReq, it) }
-        val xcp = contentParser(getRes.sourceAsBytesRef)
-        val policy = xcp.parseWithType(getRes.id, getRes.seqNo, getRes.primaryTerm, SMPolicy.Companion::parse)
-        return GetSMPolicyResponse(policy)
-=======
         val getRequest = GetRequest(IndexManagementPlugin.INDEX_MANAGEMENT_INDEX, request.policyID)
         val getResponse: GetResponse = try {
             client.suspendUntil { get(getRequest, it) }
@@ -70,6 +57,5 @@
 
         log.info("sm dev: Parsed SM policy: $smPolicy")
         return GetSMPolicyResponse(getResponse.id, getResponse.version, getResponse.seqNo, getResponse.primaryTerm, smPolicy)
->>>>>>> 9d2b61ac
     }
 }