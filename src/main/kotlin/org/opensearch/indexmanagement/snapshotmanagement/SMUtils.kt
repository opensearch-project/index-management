/*
 * Copyright OpenSearch Contributors
 * SPDX-License-Identifier: Apache-2.0
 */

package org.opensearch.indexmanagement.snapshotmanagement

import org.apache.logging.log4j.LogManager
<<<<<<< HEAD
import org.opensearch.action.admin.cluster.snapshots.get.GetSnapshotsRequest
import org.opensearch.action.admin.cluster.snapshots.get.GetSnapshotsResponse
import org.opensearch.action.get.GetRequest
import org.opensearch.action.get.GetResponse
import org.opensearch.action.index.IndexRequest
import org.opensearch.action.index.IndexResponse
import org.opensearch.client.Client
import org.opensearch.common.time.DateFormatter
import org.opensearch.common.xcontent.LoggingDeprecationHandler
import org.opensearch.common.xcontent.NamedXContentRegistry
import org.opensearch.common.xcontent.ToXContent
import org.opensearch.common.xcontent.XContentFactory
import org.opensearch.common.xcontent.XContentHelper
import org.opensearch.common.xcontent.XContentType
import org.opensearch.indexmanagement.IndexManagementPlugin.Companion.INDEX_MANAGEMENT_INDEX
=======
import org.opensearch.OpenSearchStatusException
import org.opensearch.action.get.GetRequest
import org.opensearch.action.get.GetResponse
import org.opensearch.client.Client
import org.opensearch.common.xcontent.LoggingDeprecationHandler
import org.opensearch.common.xcontent.NamedXContentRegistry
import org.opensearch.common.xcontent.XContentHelper
import org.opensearch.common.xcontent.XContentType
import org.opensearch.index.IndexNotFoundException
import org.opensearch.indexmanagement.IndexManagementPlugin
>>>>>>> 9d2b61ac
import org.opensearch.indexmanagement.opensearchapi.parseWithType
import org.opensearch.indexmanagement.opensearchapi.suspendUntil
import org.opensearch.indexmanagement.snapshotmanagement.model.SMMetadata
import org.opensearch.indexmanagement.snapshotmanagement.model.SMPolicy
<<<<<<< HEAD
import org.opensearch.jobscheduler.spi.schedule.CronSchedule
import org.opensearch.jobscheduler.spi.schedule.IntervalSchedule
import org.opensearch.jobscheduler.spi.schedule.Schedule
import org.opensearch.snapshots.SnapshotInfo
import java.time.Instant
import java.time.ZoneId
import java.time.format.DateTimeFormatter
import java.time.temporal.ChronoUnit
import java.util.UUID
=======
import org.opensearch.indexmanagement.snapshotmanagement.model.SMPolicy.Companion.SM_DOC_ID_SUFFIX
import org.opensearch.indexmanagement.snapshotmanagement.model.SMPolicy.Companion.SM_METADATA_ID_SUFFIX
import org.opensearch.rest.RestStatus
>>>>>>> 9d2b61ac

private val log = LogManager.getLogger("o.i.s.SnapshotManagementHelper")

<<<<<<< HEAD
const val smSuffix = "-sm"
const val smMetadataSuffix = "-metadata"
fun smPolicyNameToJobId(policyName: String) = "$policyName$smSuffix"
fun smJobIdToPolicyName(id: String) = id.substringBeforeLast(smSuffix)
fun smMetadataId(jobId: String) = "$jobId$smMetadataSuffix"

/**
 * Save snapshot management job run metadata
 *
 * @param id: snapshot management job doc id
 */
suspend fun Client.indexMetadata(
    metadata: SMMetadata,
    id: String,
    seqNo: Long = metadata.seqNo,
    primaryTerm: Long = metadata.primaryTerm,
    create: Boolean = false
): IndexResponse {
    val indexReq = IndexRequest(INDEX_MANAGEMENT_INDEX).create(create)
        .id(smMetadataId(id))
        .source(metadata.toXContent(XContentFactory.jsonBuilder(), ToXContent.EMPTY_PARAMS))
        .setIfSeqNo(seqNo)
        .setIfPrimaryTerm(primaryTerm)
        .routing(id)

    return suspendUntil { index(indexReq, it) }
}

/**
 * Retrieve snapshot management job run metadata
 *
 * @return null indicate the retrieved metadata doesn't exist
 */
suspend fun Client.getMetadata(job: SMPolicy): SMMetadata? {
    val getReq = GetRequest(INDEX_MANAGEMENT_INDEX, smMetadataId(job.id)).routing(job.id)
    val getRes: GetResponse = suspendUntil { get(getReq, it) }
    if (getRes.isExists) {
        log.info("sm dev: Get metadata response: ${getRes.sourceAsBytesRef.utf8ToString()}")
        val xcp = XContentHelper.createParser(
            NamedXContentRegistry.EMPTY, LoggingDeprecationHandler.INSTANCE,
            getRes.sourceAsBytesRef, XContentType.JSON
        )
        val metadata = xcp.parseWithType(getRes.id, getRes.seqNo, getRes.primaryTerm, SMMetadata.Companion::parse)
        log.info("sm dev: Parse metadata: $metadata")
        return metadata
    }
    return null
}

fun getNextExecutionTime(schedule: Schedule, fromTime: Instant): Instant {
    return when (schedule) {
        is CronSchedule -> {
            log.info("sm dev: next execution time: ${schedule.getNextExecutionTime(fromTime)}")
            log.info("sm dev: duration until next execution: ${schedule.nextTimeToExecute()}")
            schedule.getNextExecutionTime(fromTime)
        }
        is IntervalSchedule -> {
            TODO("Not yet implemented")
        }
        else -> throw IllegalArgumentException("Schedule type is not in [CronSchedule, IntervalSchedule].")
    }
}

fun generateSnapshotName(policy: SMPolicy): String {
    var result: String = smJobIdToPolicyName(policy.id)
    if (policy.snapshotConfig["date_format"] != null) {
        val dateFormat = generateFormatTime(policy.snapshotConfig["date_format"] as String)
        result += "-$dateFormat"
    }
    return result + "${UUID.randomUUID()}"
}

fun generateFormatTime(dateFormat: String): String {
    val timeZone = ZoneId.of("America/Los_Angeles")
    val dateFormatter = DateFormatter.forPattern(dateFormat).withZone(timeZone)
    val instant = dateFormatter.toDateMathParser().parse("now/s", System::currentTimeMillis, false, timeZone)
    return dateFormatter.format(instant)
}

fun preFixTimeStamp(msg: String?): String {
    val formatter = DateTimeFormatter.ISO_INSTANT
    return "[${formatter.format(Instant.now().truncatedTo(ChronoUnit.SECONDS))}]: " + msg
}

/**
 * Get snapshots
 *
 * @param name: exact snapshot name or partial name with * at the end
 * @return list of snapshot management snapshot info sorted by start time
 */
suspend fun Client.getSnapshots(name: String, repo: String): List<SnapshotInfo> {
    val req = GetSnapshotsRequest()
        .snapshots(arrayOf(name))
        .repository(repo)
    val res: GetSnapshotsResponse = admin().cluster().suspendUntil { getSnapshots(req, it) }
    log.info("sm dev: Get snapshot response: ${res.snapshots}")
    return res.snapshots
=======
fun smPolicyNameToDocId(policyName: String) = "$policyName$SM_DOC_ID_SUFFIX"
fun smDocIdToPolicyName(id: String) = id.substringBeforeLast(SM_DOC_ID_SUFFIX)
fun getSMMetadataDocId(policyName: String) = "$policyName$SM_METADATA_ID_SUFFIX"

@Suppress("RethrowCaughtException", "ThrowsCount")
suspend fun Client.getSMPolicy(policyID: String): SMPolicy {
    try {
        val getRequest = GetRequest(IndexManagementPlugin.INDEX_MANAGEMENT_INDEX, policyID)
        val getResponse: GetResponse = this.suspendUntil { get(getRequest, it) }
        if (!getResponse.isExists || getResponse.isSourceEmpty) {
            throw OpenSearchStatusException("Snapshot management policy not found", RestStatus.NOT_FOUND)
        }
        return parseSMPolicy(getResponse)
    } catch (e: OpenSearchStatusException) {
        throw e
    } catch (e: IndexNotFoundException) {
        throw OpenSearchStatusException("Snapshot management config index not found", RestStatus.NOT_FOUND)
    } catch (e: IllegalArgumentException) {
        log.error("Failed to retrieve snapshot management policy [$policyID]", e)
        throw OpenSearchStatusException("Snapshot management policy could not be parsed", RestStatus.INTERNAL_SERVER_ERROR)
    } catch (e: Exception) {
        log.error("Failed to retrieve snapshot management policy [$policyID]", e)
        throw OpenSearchStatusException("Failed to retrieve Snapshot management policy.", RestStatus.NOT_FOUND)
    }
}

@Suppress("RethrowCaughtException", "ThrowsCount")
suspend fun Client.getSMMetadata(metadataID: String): SMMetadata {
    try {
        val getRequest = GetRequest(IndexManagementPlugin.INDEX_MANAGEMENT_INDEX, metadataID)
        val getResponse: GetResponse = this.suspendUntil { get(getRequest, it) }
        if (!getResponse.isExists || getResponse.isSourceEmpty) {
            throw OpenSearchStatusException("Snapshot management metadata not found", RestStatus.NOT_FOUND)
        }
        return parseSMMetadata(getResponse)
    } catch (e: OpenSearchStatusException) {
        throw e
    } catch (e: IndexNotFoundException) {
        throw OpenSearchStatusException("Snapshot management config index not found", RestStatus.NOT_FOUND)
    } catch (e: IllegalArgumentException) {
        log.error("Failed to retrieve snapshot management metadata [$metadataID]", e)
        throw OpenSearchStatusException("Snapshot management metadata could not be parsed", RestStatus.INTERNAL_SERVER_ERROR)
    } catch (e: Exception) {
        log.error("Failed to retrieve snapshot management metadata [$metadataID]", e)
        throw OpenSearchStatusException("Failed to retrieve Snapshot management metadata.", RestStatus.NOT_FOUND)
    }
}

fun parseSMPolicy(response: GetResponse, xContentRegistry: NamedXContentRegistry = NamedXContentRegistry.EMPTY): SMPolicy {
    val xcp = XContentHelper.createParser(xContentRegistry, LoggingDeprecationHandler.INSTANCE, response.sourceAsBytesRef, XContentType.JSON)
    return xcp.parseWithType(response.id, response.seqNo, response.primaryTerm, SMPolicy.Companion::parse)
}

fun parseSMMetadata(response: GetResponse, xContentRegistry: NamedXContentRegistry = NamedXContentRegistry.EMPTY): SMMetadata {
    val xcp = XContentHelper.createParser(xContentRegistry, LoggingDeprecationHandler.INSTANCE, response.sourceAsBytesRef, XContentType.JSON)
    return xcp.parseWithType(response.id, response.seqNo, response.primaryTerm, SMMetadata.Companion::parse)
>>>>>>> 9d2b61ac
}<|MERGE_RESOLUTION|>--- conflicted
+++ resolved
@@ -6,23 +6,6 @@
 package org.opensearch.indexmanagement.snapshotmanagement
 
 import org.apache.logging.log4j.LogManager
-<<<<<<< HEAD
-import org.opensearch.action.admin.cluster.snapshots.get.GetSnapshotsRequest
-import org.opensearch.action.admin.cluster.snapshots.get.GetSnapshotsResponse
-import org.opensearch.action.get.GetRequest
-import org.opensearch.action.get.GetResponse
-import org.opensearch.action.index.IndexRequest
-import org.opensearch.action.index.IndexResponse
-import org.opensearch.client.Client
-import org.opensearch.common.time.DateFormatter
-import org.opensearch.common.xcontent.LoggingDeprecationHandler
-import org.opensearch.common.xcontent.NamedXContentRegistry
-import org.opensearch.common.xcontent.ToXContent
-import org.opensearch.common.xcontent.XContentFactory
-import org.opensearch.common.xcontent.XContentHelper
-import org.opensearch.common.xcontent.XContentType
-import org.opensearch.indexmanagement.IndexManagementPlugin.Companion.INDEX_MANAGEMENT_INDEX
-=======
 import org.opensearch.OpenSearchStatusException
 import org.opensearch.action.get.GetRequest
 import org.opensearch.action.get.GetResponse
@@ -32,13 +15,21 @@
 import org.opensearch.common.xcontent.XContentHelper
 import org.opensearch.common.xcontent.XContentType
 import org.opensearch.index.IndexNotFoundException
-import org.opensearch.indexmanagement.IndexManagementPlugin
->>>>>>> 9d2b61ac
 import org.opensearch.indexmanagement.opensearchapi.parseWithType
 import org.opensearch.indexmanagement.opensearchapi.suspendUntil
 import org.opensearch.indexmanagement.snapshotmanagement.model.SMMetadata
 import org.opensearch.indexmanagement.snapshotmanagement.model.SMPolicy
-<<<<<<< HEAD
+import org.opensearch.indexmanagement.snapshotmanagement.model.SMPolicy.Companion.SM_DOC_ID_SUFFIX
+import org.opensearch.indexmanagement.snapshotmanagement.model.SMPolicy.Companion.SM_METADATA_ID_SUFFIX
+import org.opensearch.rest.RestStatus
+import org.opensearch.action.admin.cluster.snapshots.get.GetSnapshotsRequest
+import org.opensearch.action.admin.cluster.snapshots.get.GetSnapshotsResponse
+import org.opensearch.action.index.IndexRequest
+import org.opensearch.action.index.IndexResponse
+import org.opensearch.common.time.DateFormatter
+import org.opensearch.common.xcontent.ToXContent
+import org.opensearch.common.xcontent.XContentFactory
+import org.opensearch.indexmanagement.IndexManagementPlugin.Companion.INDEX_MANAGEMENT_INDEX
 import org.opensearch.jobscheduler.spi.schedule.CronSchedule
 import org.opensearch.jobscheduler.spi.schedule.IntervalSchedule
 import org.opensearch.jobscheduler.spi.schedule.Schedule
@@ -48,20 +39,66 @@
 import java.time.format.DateTimeFormatter
 import java.time.temporal.ChronoUnit
 import java.util.UUID
-=======
-import org.opensearch.indexmanagement.snapshotmanagement.model.SMPolicy.Companion.SM_DOC_ID_SUFFIX
-import org.opensearch.indexmanagement.snapshotmanagement.model.SMPolicy.Companion.SM_METADATA_ID_SUFFIX
-import org.opensearch.rest.RestStatus
->>>>>>> 9d2b61ac
 
 private val log = LogManager.getLogger("o.i.s.SnapshotManagementHelper")
 
-<<<<<<< HEAD
-const val smSuffix = "-sm"
-const val smMetadataSuffix = "-metadata"
-fun smPolicyNameToJobId(policyName: String) = "$policyName$smSuffix"
-fun smJobIdToPolicyName(id: String) = id.substringBeforeLast(smSuffix)
-fun smMetadataId(jobId: String) = "$jobId$smMetadataSuffix"
+fun smPolicyNameToDocId(policyName: String) = "$policyName$SM_DOC_ID_SUFFIX"
+fun smDocIdToPolicyName(id: String) = id.substringBeforeLast(SM_DOC_ID_SUFFIX)
+fun getSMMetadataDocId(policyName: String) = "$policyName$SM_METADATA_ID_SUFFIX"
+
+@Suppress("RethrowCaughtException", "ThrowsCount")
+suspend fun Client.getSMPolicy(policyID: String): SMPolicy {
+    try {
+        val getRequest = GetRequest(INDEX_MANAGEMENT_INDEX, policyID)
+        val getResponse: GetResponse = this.suspendUntil { get(getRequest, it) }
+        if (!getResponse.isExists || getResponse.isSourceEmpty) {
+            throw OpenSearchStatusException("Snapshot management policy not found", RestStatus.NOT_FOUND)
+        }
+        return parseSMPolicy(getResponse)
+    } catch (e: OpenSearchStatusException) {
+        throw e
+    } catch (e: IndexNotFoundException) {
+        throw OpenSearchStatusException("Snapshot management config index not found", RestStatus.NOT_FOUND)
+    } catch (e: IllegalArgumentException) {
+        log.error("Failed to retrieve snapshot management policy [$policyID]", e)
+        throw OpenSearchStatusException("Snapshot management policy could not be parsed", RestStatus.INTERNAL_SERVER_ERROR)
+    } catch (e: Exception) {
+        log.error("Failed to retrieve snapshot management policy [$policyID]", e)
+        throw OpenSearchStatusException("Failed to retrieve Snapshot management policy.", RestStatus.NOT_FOUND)
+    }
+}
+
+@Suppress("RethrowCaughtException", "ThrowsCount")
+suspend fun Client.getSMMetadata(metadataID: String): SMMetadata {
+    try {
+        val getRequest = GetRequest(INDEX_MANAGEMENT_INDEX, metadataID)
+        val getResponse: GetResponse = this.suspendUntil { get(getRequest, it) }
+        if (!getResponse.isExists || getResponse.isSourceEmpty) {
+            throw OpenSearchStatusException("Snapshot management metadata not found", RestStatus.NOT_FOUND)
+        }
+        return parseSMMetadata(getResponse)
+    } catch (e: OpenSearchStatusException) {
+        throw e
+    } catch (e: IndexNotFoundException) {
+        throw OpenSearchStatusException("Snapshot management config index not found", RestStatus.NOT_FOUND)
+    } catch (e: IllegalArgumentException) {
+        log.error("Failed to retrieve snapshot management metadata [$metadataID]", e)
+        throw OpenSearchStatusException("Snapshot management metadata could not be parsed", RestStatus.INTERNAL_SERVER_ERROR)
+    } catch (e: Exception) {
+        log.error("Failed to retrieve snapshot management metadata [$metadataID]", e)
+        throw OpenSearchStatusException("Failed to retrieve Snapshot management metadata.", RestStatus.NOT_FOUND)
+    }
+}
+
+fun parseSMPolicy(response: GetResponse, xContentRegistry: NamedXContentRegistry = NamedXContentRegistry.EMPTY): SMPolicy {
+    val xcp = XContentHelper.createParser(xContentRegistry, LoggingDeprecationHandler.INSTANCE, response.sourceAsBytesRef, XContentType.JSON)
+    return xcp.parseWithType(response.id, response.seqNo, response.primaryTerm, SMPolicy.Companion::parse)
+}
+
+fun parseSMMetadata(response: GetResponse, xContentRegistry: NamedXContentRegistry = NamedXContentRegistry.EMPTY): SMMetadata {
+    val xcp = XContentHelper.createParser(xContentRegistry, LoggingDeprecationHandler.INSTANCE, response.sourceAsBytesRef, XContentType.JSON)
+    return xcp.parseWithType(response.id, response.seqNo, response.primaryTerm, SMMetadata.Companion::parse)
+}
 
 /**
  * Save snapshot management job run metadata
@@ -76,7 +113,7 @@
     create: Boolean = false
 ): IndexResponse {
     val indexReq = IndexRequest(INDEX_MANAGEMENT_INDEX).create(create)
-        .id(smMetadataId(id))
+        .id(getSMMetadataDocId(smDocIdToPolicyName(id)))
         .source(metadata.toXContent(XContentFactory.jsonBuilder(), ToXContent.EMPTY_PARAMS))
         .setIfSeqNo(seqNo)
         .setIfPrimaryTerm(primaryTerm)
@@ -91,7 +128,7 @@
  * @return null indicate the retrieved metadata doesn't exist
  */
 suspend fun Client.getMetadata(job: SMPolicy): SMMetadata? {
-    val getReq = GetRequest(INDEX_MANAGEMENT_INDEX, smMetadataId(job.id)).routing(job.id)
+    val getReq = GetRequest(INDEX_MANAGEMENT_INDEX, getSMMetadataDocId(smDocIdToPolicyName(job.id))).routing(job.id)
     val getRes: GetResponse = suspendUntil { get(getReq, it) }
     if (getRes.isExists) {
         log.info("sm dev: Get metadata response: ${getRes.sourceAsBytesRef.utf8ToString()}")
@@ -121,7 +158,7 @@
 }
 
 fun generateSnapshotName(policy: SMPolicy): String {
-    var result: String = smJobIdToPolicyName(policy.id)
+    var result: String = smDocIdToPolicyName(policy.id)
     if (policy.snapshotConfig["date_format"] != null) {
         val dateFormat = generateFormatTime(policy.snapshotConfig["date_format"] as String)
         result += "-$dateFormat"
@@ -154,62 +191,4 @@
     val res: GetSnapshotsResponse = admin().cluster().suspendUntil { getSnapshots(req, it) }
     log.info("sm dev: Get snapshot response: ${res.snapshots}")
     return res.snapshots
-=======
-fun smPolicyNameToDocId(policyName: String) = "$policyName$SM_DOC_ID_SUFFIX"
-fun smDocIdToPolicyName(id: String) = id.substringBeforeLast(SM_DOC_ID_SUFFIX)
-fun getSMMetadataDocId(policyName: String) = "$policyName$SM_METADATA_ID_SUFFIX"
-
-@Suppress("RethrowCaughtException", "ThrowsCount")
-suspend fun Client.getSMPolicy(policyID: String): SMPolicy {
-    try {
-        val getRequest = GetRequest(IndexManagementPlugin.INDEX_MANAGEMENT_INDEX, policyID)
-        val getResponse: GetResponse = this.suspendUntil { get(getRequest, it) }
-        if (!getResponse.isExists || getResponse.isSourceEmpty) {
-            throw OpenSearchStatusException("Snapshot management policy not found", RestStatus.NOT_FOUND)
-        }
-        return parseSMPolicy(getResponse)
-    } catch (e: OpenSearchStatusException) {
-        throw e
-    } catch (e: IndexNotFoundException) {
-        throw OpenSearchStatusException("Snapshot management config index not found", RestStatus.NOT_FOUND)
-    } catch (e: IllegalArgumentException) {
-        log.error("Failed to retrieve snapshot management policy [$policyID]", e)
-        throw OpenSearchStatusException("Snapshot management policy could not be parsed", RestStatus.INTERNAL_SERVER_ERROR)
-    } catch (e: Exception) {
-        log.error("Failed to retrieve snapshot management policy [$policyID]", e)
-        throw OpenSearchStatusException("Failed to retrieve Snapshot management policy.", RestStatus.NOT_FOUND)
-    }
-}
-
-@Suppress("RethrowCaughtException", "ThrowsCount")
-suspend fun Client.getSMMetadata(metadataID: String): SMMetadata {
-    try {
-        val getRequest = GetRequest(IndexManagementPlugin.INDEX_MANAGEMENT_INDEX, metadataID)
-        val getResponse: GetResponse = this.suspendUntil { get(getRequest, it) }
-        if (!getResponse.isExists || getResponse.isSourceEmpty) {
-            throw OpenSearchStatusException("Snapshot management metadata not found", RestStatus.NOT_FOUND)
-        }
-        return parseSMMetadata(getResponse)
-    } catch (e: OpenSearchStatusException) {
-        throw e
-    } catch (e: IndexNotFoundException) {
-        throw OpenSearchStatusException("Snapshot management config index not found", RestStatus.NOT_FOUND)
-    } catch (e: IllegalArgumentException) {
-        log.error("Failed to retrieve snapshot management metadata [$metadataID]", e)
-        throw OpenSearchStatusException("Snapshot management metadata could not be parsed", RestStatus.INTERNAL_SERVER_ERROR)
-    } catch (e: Exception) {
-        log.error("Failed to retrieve snapshot management metadata [$metadataID]", e)
-        throw OpenSearchStatusException("Failed to retrieve Snapshot management metadata.", RestStatus.NOT_FOUND)
-    }
-}
-
-fun parseSMPolicy(response: GetResponse, xContentRegistry: NamedXContentRegistry = NamedXContentRegistry.EMPTY): SMPolicy {
-    val xcp = XContentHelper.createParser(xContentRegistry, LoggingDeprecationHandler.INSTANCE, response.sourceAsBytesRef, XContentType.JSON)
-    return xcp.parseWithType(response.id, response.seqNo, response.primaryTerm, SMPolicy.Companion::parse)
-}
-
-fun parseSMMetadata(response: GetResponse, xContentRegistry: NamedXContentRegistry = NamedXContentRegistry.EMPTY): SMMetadata {
-    val xcp = XContentHelper.createParser(xContentRegistry, LoggingDeprecationHandler.INSTANCE, response.sourceAsBytesRef, XContentType.JSON)
-    return xcp.parseWithType(response.id, response.seqNo, response.primaryTerm, SMMetadata.Companion::parse)
->>>>>>> 9d2b61ac
 }