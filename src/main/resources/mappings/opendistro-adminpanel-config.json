{
  "_meta": {
    "schema_version": 1
  },
  "dynamic": "strict",
  "properties": {
    "lron_config": {
      "properties": {
        "channels": {
          "type": "nested",
          "properties": {
            "id": {
              "type": "keyword"
<<<<<<< HEAD
            }
          }
=======
            },
            "success_message_template": {
              "type": "object",
              "enabled": false
            },
            "failed_message_template": {
              "type": "object",
              "enabled": false
            }
          }
        },
        "task_id": {
          "type": "keyword"
        },
        "action_name": {
          "type": "keyword"
>>>>>>> 5d1661ad
        },
        "task_id": {
          "type": "keyword"
        },
        "action_name": {
          "type": "keyword"
        },
        "user": {
          "properties": {
            "name": {
              "type": "text",
              "fields": {
                "keyword": {
                  "type": "keyword",
                  "ignore_above": 256
                }
              }
            },
            "backend_roles": {
              "type" : "text",
              "fields" : {
                "keyword" : {
                  "type" : "keyword"
                }
              }
            },
            "roles": {
              "type" : "text",
              "fields" : {
                "keyword" : {
                  "type" : "keyword"
                }
              }
            },
            "custom_attribute_names": {
              "type" : "text",
              "fields" : {
                "keyword" : {
                  "type" : "keyword"
                }
              }
            }
          }
        },
        "enabled": {
          "type": "boolean"
        },
        "priority": {
          "type": "integer"
        }
      }
    }
  }
}<|MERGE_RESOLUTION|>--- conflicted
+++ resolved
@@ -11,27 +11,8 @@
           "properties": {
             "id": {
               "type": "keyword"
-<<<<<<< HEAD
             }
           }
-=======
-            },
-            "success_message_template": {
-              "type": "object",
-              "enabled": false
-            },
-            "failed_message_template": {
-              "type": "object",
-              "enabled": false
-            }
-          }
-        },
-        "task_id": {
-          "type": "keyword"
-        },
-        "action_name": {
-          "type": "keyword"
->>>>>>> 5d1661ad
         },
         "task_id": {
           "type": "keyword"
@@ -81,6 +62,14 @@
         },
         "priority": {
           "type": "integer"
+        },
+        "success_message_template": {
+          "type": "object",
+          "enabled": false
+        },
+        "failed_message_template": {
+          "type": "object",
+          "enabled": false
         }
       }
     }
